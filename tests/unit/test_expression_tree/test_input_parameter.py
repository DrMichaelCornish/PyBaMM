--- conflicted
+++ resolved
@@ -10,13 +10,8 @@
     def test_input_parameter_init(self):
         a = pybamm.InputParameter("a")
         self.assertEqual(a.name, "a")
-<<<<<<< HEAD
-        self.assertEqual(a.evaluate(params={"a": 1}), 1)
-        self.assertEqual(a.evaluate(params={"a": 5}), 5)
-=======
         self.assertEqual(a.evaluate(inputs={"a": 1}), 1)
         self.assertEqual(a.evaluate(inputs={"a": 5}), 5)
->>>>>>> f47b4b86
 
     def test_evaluate_for_shape(self):
         a = pybamm.InputParameter("a")
@@ -25,15 +20,9 @@
     def test_errors(self):
         a = pybamm.InputParameter("a")
         with self.assertRaises(TypeError):
-<<<<<<< HEAD
-            a.evaluate(params="not a dictionary")
-        with self.assertRaises(KeyError):
-            a.evaluate(params={"bad param": 5})
-=======
             a.evaluate(inputs="not a dictionary")
         with self.assertRaises(KeyError):
             a.evaluate(inputs={"bad param": 5})
->>>>>>> f47b4b86
         # if u is not provided it gets turned into a dictionary and then raises KeyError
         with self.assertRaises(KeyError):
             a.evaluate()
