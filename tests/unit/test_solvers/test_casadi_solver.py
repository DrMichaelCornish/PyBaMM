#
# Tests for the Casadi Solver class
#
import pybamm
import unittest
import numpy as np
from tests import get_mesh_for_testing, get_discretisation_for_testing
from scipy.sparse import eye


class TestCasadiSolver(unittest.TestCase):
    def test_bad_mode(self):
        with self.assertRaisesRegex(ValueError, "invalid mode"):
            pybamm.CasadiSolver(mode="bad mode")

    def test_model_solver(self):
        # Create model
        model = pybamm.BaseModel()
        var = pybamm.Variable("var")
        model.rhs = {var: 0.1 * var}
        model.initial_conditions = {var: 1}
        # No need to set parameters; can use base discretisation (no spatial operators)

        # create discretisation
        disc = pybamm.Discretisation()
        model_disc = disc.process_model(model, inplace=False)
        # Solve
        solver = pybamm.CasadiSolver(mode="fast", rtol=1e-8, atol=1e-8)
        t_eval = np.linspace(0, 1, 100)
        solution = solver.solve(model_disc, t_eval)
        np.testing.assert_array_equal(solution.t, t_eval)
        np.testing.assert_array_almost_equal(
            solution.y[0], np.exp(0.1 * solution.t), decimal=5
        )

        # Safe mode (enforce events that won't be triggered)
        model.events = [pybamm.Event("an event", var + 1)]
        disc.process_model(model)
        solver = pybamm.CasadiSolver(rtol=1e-8, atol=1e-8)
        t_eval = np.linspace(0, 1, 100)
        solution = solver.solve(model, t_eval)
        np.testing.assert_array_equal(solution.t, t_eval)
        np.testing.assert_array_almost_equal(
            solution.y[0], np.exp(0.1 * solution.t), decimal=5
        )

    def test_model_solver_python(self):
        # Create model
        pybamm.set_logging_level("ERROR")
        model = pybamm.BaseModel()
        model.convert_to_format = "python"
        var = pybamm.Variable("var")
        model.rhs = {var: 0.1 * var}
        model.initial_conditions = {var: 1}
        # No need to set parameters; can use base discretisation (no spatial operators)

        # create discretisation
        disc = pybamm.Discretisation()
        disc.process_model(model)
        # Solve
        solver = pybamm.CasadiSolver(mode="fast", rtol=1e-8, atol=1e-8)
        t_eval = np.linspace(0, 1, 100)
        solution = solver.solve(model, t_eval)
        np.testing.assert_array_equal(solution.t, t_eval)
        np.testing.assert_array_almost_equal(
            solution.y[0], np.exp(0.1 * solution.t), decimal=5
        )
        pybamm.set_logging_level("WARNING")

    def test_model_solver_failure(self):
        # Create model
        model = pybamm.BaseModel()
        var = pybamm.Variable("var")
        model.rhs = {var: -pybamm.sqrt(var)}
        model.initial_conditions = {var: 1}
        # add events so that safe mode is used (won't be triggered)
        model.events = [pybamm.Event("10", var - 10)]
        # No need to set parameters; can use base discretisation (no spatial operators)

        # create discretisation
        disc = pybamm.Discretisation()
        model_disc = disc.process_model(model, inplace=False)

        solver = pybamm.CasadiSolver(extra_options_call={"regularity_check": False})
        solver_old = pybamm.CasadiSolver(
            mode="old safe", extra_options_call={"regularity_check": False}
        )
        # Solve with failure at t=2
        t_eval = np.linspace(0, 20, 100)
        with self.assertRaises(pybamm.SolverError):
<<<<<<< HEAD
            solver.solve(model_disc, t_eval)
=======
            solver.solve(model, t_eval)
        with self.assertRaises(pybamm.SolverError):
            solver_old.solve(model, t_eval)
>>>>>>> 6b621717
        # Solve with failure at t=0
        model.initial_conditions = {var: 0}
        model_disc = disc.process_model(model, inplace=False)
        t_eval = np.linspace(0, 20, 100)
        with self.assertRaises(pybamm.SolverError):
            solver.solve(model_disc, t_eval)

    def test_model_solver_events(self):
        # Create model
        model = pybamm.BaseModel()
        whole_cell = ["negative electrode", "separator", "positive electrode"]
        var1 = pybamm.Variable("var1", domain=whole_cell)
        var2 = pybamm.Variable("var2", domain=whole_cell)
        model.rhs = {var1: 0.1 * var1}
        model.algebraic = {var2: 2 * var1 - var2}
        model.initial_conditions = {var1: 1, var2: 2}
        model.events = [
            pybamm.Event("var1 = 1.5", pybamm.min(var1 - 1.5)),
            pybamm.Event("var2 = 2.5", pybamm.min(var2 - 2.5)),
        ]
        disc = get_discretisation_for_testing()
        disc.process_model(model)

        # Solve using "safe" mode
        solver = pybamm.CasadiSolver(mode="safe", rtol=1e-8, atol=1e-8)
        t_eval = np.linspace(0, 5, 100)
        solution = solver.solve(model, t_eval)
        np.testing.assert_array_less(solution.y[0], 1.5)
        np.testing.assert_array_less(solution.y[-1], 2.5)
        np.testing.assert_array_almost_equal(
            solution.y[0], np.exp(0.1 * solution.t), decimal=5
        )
        np.testing.assert_array_almost_equal(
            solution.y[-1], 2 * np.exp(0.1 * solution.t), decimal=5
        )

        # Solve using "safe" mode with debug off
        pybamm.settings.debug_mode = False
        solver = pybamm.CasadiSolver(mode="safe", rtol=1e-8, atol=1e-8, dt_max=1)
        t_eval = np.linspace(0, 5, 100)
        solution = solver.solve(model, t_eval)
        np.testing.assert_array_less(solution.y[0], 1.5)
        np.testing.assert_array_less(solution.y[-1], 2.5)
        np.testing.assert_array_almost_equal(
            solution.y[0], np.exp(0.1 * solution.t), decimal=5
        )
        np.testing.assert_array_almost_equal(
            solution.y[-1], 2 * np.exp(0.1 * solution.t), decimal=5
        )
        pybamm.settings.debug_mode = True

        # Solve using "old safe" mode
        solver = pybamm.CasadiSolver(mode="old safe", rtol=1e-8, atol=1e-8)
        t_eval = np.linspace(0, 5, 100)
        solution = solver.solve(model, t_eval)
        np.testing.assert_array_less(solution.y[0], 1.5)
        np.testing.assert_array_less(solution.y[-1], 2.5)
        np.testing.assert_array_almost_equal(
            solution.y[0], np.exp(0.1 * solution.t), decimal=5
        )
        np.testing.assert_array_almost_equal(
            solution.y[-1], 2 * np.exp(0.1 * solution.t), decimal=5
        )

        # Test when an event returns nan
        model = pybamm.BaseModel()
        var = pybamm.Variable("var")
        model.rhs = {var: 0.1 * var}
        model.initial_conditions = {var: 1}
        model.events = [
            pybamm.Event("event", var - 1.02),
            pybamm.Event("sqrt event", pybamm.sqrt(1.0199 - var)),
        ]
        disc = pybamm.Discretisation()
        disc.process_model(model)
        solver = pybamm.CasadiSolver(rtol=1e-8, atol=1e-8)
        solution = solver.solve(model, t_eval)
        np.testing.assert_array_less(solution.y[0], 1.02)

    def test_model_step(self):
        # Create model
        model = pybamm.BaseModel()
        domain = ["negative electrode", "separator", "positive electrode"]
        var = pybamm.Variable("var", domain=domain)
        model.rhs = {var: 0.1 * var}
        model.initial_conditions = {var: 1}
        # No need to set parameters; can use base discretisation (no spatial operators)

        # create discretisation
        mesh = get_mesh_for_testing()
        spatial_methods = {"macroscale": pybamm.FiniteVolume()}
        disc = pybamm.Discretisation(mesh, spatial_methods)
        disc.process_model(model)

        solver = pybamm.CasadiSolver(rtol=1e-8, atol=1e-8)

        # Step once
        dt = 1
        step_sol = solver.step(None, model, dt)
        np.testing.assert_array_equal(step_sol.t, [0, dt])
        np.testing.assert_array_almost_equal(step_sol.y[0], np.exp(0.1 * step_sol.t))

        # Step again (return 5 points)
        step_sol_2 = solver.step(step_sol, model, dt, npts=5)
        np.testing.assert_array_equal(
            step_sol_2.t, np.concatenate([np.array([0]), np.linspace(dt, 2 * dt, 5)])
        )
        np.testing.assert_array_almost_equal(
            step_sol_2.y[0], np.exp(0.1 * step_sol_2.t)
        )

        # Check steps give same solution as solve
        t_eval = step_sol.t
        solution = solver.solve(model, t_eval)
        np.testing.assert_array_almost_equal(solution.y[0], step_sol.y[0])

    def test_model_step_with_input(self):
        # Create model
        model = pybamm.BaseModel()
        var = pybamm.Variable("var")
        a = pybamm.InputParameter("a")
        model.rhs = {var: a * var}
        model.initial_conditions = {var: 1}
        model.variables = {"a": a}
        # No need to set parameters; can use base discretisation (no spatial operators)

        # create discretisation
        disc = pybamm.Discretisation()
        disc.process_model(model)

        solver = pybamm.CasadiSolver(rtol=1e-8, atol=1e-8)

        # Step with an input
        dt = 0.1
        step_sol = solver.step(None, model, dt, npts=5, inputs={"a": 0.1})
        np.testing.assert_array_equal(step_sol.t, np.linspace(0, dt, 5))
        np.testing.assert_allclose(step_sol.y[0], np.exp(0.1 * step_sol.t))

        # Step again with different inputs
        step_sol_2 = solver.step(step_sol, model, dt, npts=5, inputs={"a": -1})
        np.testing.assert_array_equal(step_sol_2.t, np.linspace(0, 2 * dt, 9))
        np.testing.assert_array_equal(
            step_sol_2["a"].entries, np.array([0.1, 0.1, 0.1, 0.1, 0.1, -1, -1, -1, -1])
        )
        np.testing.assert_allclose(
            step_sol_2.y[0],
            np.concatenate(
                [
                    np.exp(0.1 * step_sol.t[:5]),
                    np.exp(0.1 * step_sol.t[4]) * np.exp(-(step_sol.t[5:] - dt)),
                ]
            ),
        )

    def test_model_step_events(self):
        # Create model
        model = pybamm.BaseModel()
        var1 = pybamm.Variable("var1")
        var2 = pybamm.Variable("var2")
        model.rhs = {var1: 0.1 * var1}
        model.algebraic = {var2: 2 * var1 - var2}
        model.initial_conditions = {var1: 1, var2: 2}
        model.events = [
            pybamm.Event("var1 = 1.5", pybamm.min(var1 - 1.5)),
            pybamm.Event("var2 = 2.5", pybamm.min(var2 - 2.5)),
        ]
        disc = pybamm.Discretisation()
        disc.process_model(model)

        # Solve
        step_solver = pybamm.CasadiSolver(rtol=1e-8, atol=1e-8)
        dt = 0.05
        time = 0
        end_time = 5
        step_solution = None
        while time < end_time:
            step_solution = step_solver.step(step_solution, model, dt=dt, npts=10)
            time += dt
        np.testing.assert_array_less(step_solution.y[0], 1.5)
        np.testing.assert_array_less(step_solution.y[-1], 2.5001)
        np.testing.assert_array_almost_equal(
            step_solution.y[0], np.exp(0.1 * step_solution.t), decimal=5
        )
        np.testing.assert_array_almost_equal(
            step_solution.y[-1], 2 * np.exp(0.1 * step_solution.t), decimal=4
        )

    def test_model_solver_with_inputs(self):
        # Create model
        model = pybamm.BaseModel()
        domain = ["negative electrode", "separator", "positive electrode"]
        var = pybamm.Variable("var", domain=domain)
        model.rhs = {var: -pybamm.InputParameter("rate") * var}
        model.initial_conditions = {var: 1}
        model.events = [pybamm.Event("var=0.5", pybamm.min(var - 0.5))]
        # No need to set parameters; can use base discretisation (no spatial
        # operators)

        # create discretisation
        mesh = get_mesh_for_testing()
        spatial_methods = {"macroscale": pybamm.FiniteVolume()}
        disc = pybamm.Discretisation(mesh, spatial_methods)
        disc.process_model(model)
        # Solve
        solver = pybamm.CasadiSolver(rtol=1e-8, atol=1e-8)
        t_eval = np.linspace(0, 10, 100)
        solution = solver.solve(model, t_eval, inputs={"rate": 0.1})
        self.assertLess(len(solution.t), len(t_eval))
        np.testing.assert_array_equal(solution.t, t_eval[: len(solution.t)])
        np.testing.assert_allclose(solution.y[0], np.exp(-0.1 * solution.t), rtol=1e-06)

    def test_model_solver_dae_inputs_in_initial_conditions(self):
        # Create model
        model = pybamm.BaseModel()
        var1 = pybamm.Variable("var1")
        var2 = pybamm.Variable("var2")
        model.rhs = {var1: pybamm.InputParameter("rate") * var1}
        model.algebraic = {var2: var1 - var2}
        model.initial_conditions = {
            var1: pybamm.InputParameter("ic 1"),
            var2: pybamm.InputParameter("ic 2"),
        }

        # Solve
        solver = pybamm.CasadiSolver(rtol=1e-8, atol=1e-8)
        t_eval = np.linspace(0, 5, 100)
        solution = solver.solve(
            model, t_eval, inputs={"rate": -1, "ic 1": 0.1, "ic 2": 2}
        )
        np.testing.assert_array_almost_equal(
            solution.y[0], 0.1 * np.exp(-solution.t), decimal=5
        )
        np.testing.assert_array_almost_equal(
            solution.y[-1], 0.1 * np.exp(-solution.t), decimal=5
        )

        # Solve again with different initial conditions
        solution = solver.solve(
            model, t_eval, inputs={"rate": -0.1, "ic 1": 1, "ic 2": 3}
        )
        np.testing.assert_array_almost_equal(
            solution.y[0], 1 * np.exp(-0.1 * solution.t), decimal=5
        )
        np.testing.assert_array_almost_equal(
            solution.y[-1], 1 * np.exp(-0.1 * solution.t), decimal=5
        )

    def test_model_solver_with_external(self):
        # Create model
        model = pybamm.BaseModel()
        domain = ["negative electrode", "separator", "positive electrode"]
        var1 = pybamm.Variable("var1", domain=domain)
        var2 = pybamm.Variable("var2", domain=domain)
        model.rhs = {var1: -var2}
        model.initial_conditions = {var1: 1}
        model.external_variables = [var2]
        model.variables = {"var1": var1, "var2": var2}
        # No need to set parameters; can use base discretisation (no spatial
        # operators)

        # create discretisation
        mesh = get_mesh_for_testing()
        spatial_methods = {"macroscale": pybamm.FiniteVolume()}
        disc = pybamm.Discretisation(mesh, spatial_methods)
        disc.process_model(model)
        # Solve
        solver = pybamm.CasadiSolver(rtol=1e-8, atol=1e-8)
        t_eval = np.linspace(0, 10, 100)
        solution = solver.solve(model, t_eval, external_variables={"var2": 0.5})
        np.testing.assert_allclose(solution.y[0], 1 - 0.5 * solution.t, rtol=1e-06)

    def test_model_solver_with_non_identity_mass(self):
        model = pybamm.BaseModel()
        var1 = pybamm.Variable("var1", domain="negative electrode")
        var2 = pybamm.Variable("var2", domain="negative electrode")
        model.rhs = {var1: var1}
        model.algebraic = {var2: 2 * var1 - var2}
        model.initial_conditions = {var1: 1, var2: 2}
        disc = get_discretisation_for_testing()
        disc.process_model(model)

        # FV discretisation has identity mass. Manually set the mass matrix to
        # be a diag of 10s here for testing. Note that the algebraic part is all
        # zeros
        mass_matrix = 10 * model.mass_matrix.entries
        model.mass_matrix = pybamm.Matrix(mass_matrix)

        # Note that mass_matrix_inv is just the inverse of the ode block of the
        # mass matrix
        mass_matrix_inv = 0.1 * eye(int(mass_matrix.shape[0] / 2))
        model.mass_matrix_inv = pybamm.Matrix(mass_matrix_inv)

        # Solve
        solver = pybamm.CasadiSolver(rtol=1e-8, atol=1e-8)
        t_eval = np.linspace(0, 1, 100)
        solution = solver.solve(model, t_eval)
        np.testing.assert_array_equal(solution.t, t_eval)
        np.testing.assert_allclose(solution.y[0], np.exp(0.1 * solution.t))
        np.testing.assert_allclose(solution.y[-1], 2 * np.exp(0.1 * solution.t))

    def test_dae_solver_algebraic_model(self):
        model = pybamm.BaseModel()
        var = pybamm.Variable("var")
        model.algebraic = {var: var + 1}
        model.initial_conditions = {var: 0}

        disc = pybamm.Discretisation()
        disc.process_model(model)

        solver = pybamm.CasadiSolver()
        t_eval = np.linspace(0, 1)
        with self.assertRaisesRegex(
            pybamm.SolverError, "Cannot use CasadiSolver to solve algebraic model"
        ):
            solver.solve(model, t_eval)


if __name__ == "__main__":
    print("Add -v for more debug output")
    import sys

    if "-v" in sys.argv:
        debug = True
    pybamm.settings.debug_mode = True
    unittest.main()<|MERGE_RESOLUTION|>--- conflicted
+++ resolved
@@ -88,13 +88,7 @@
         # Solve with failure at t=2
         t_eval = np.linspace(0, 20, 100)
         with self.assertRaises(pybamm.SolverError):
-<<<<<<< HEAD
-            solver.solve(model_disc, t_eval)
-=======
-            solver.solve(model, t_eval)
-        with self.assertRaises(pybamm.SolverError):
-            solver_old.solve(model, t_eval)
->>>>>>> 6b621717
+            solver_old.solve(model_disc, t_eval)
         # Solve with failure at t=0
         model.initial_conditions = {var: 0}
         model_disc = disc.process_model(model, inplace=False)
