--- conflicted
+++ resolved
@@ -361,34 +361,19 @@
             header=None,
         )
         time_data = drive_cycle.values[:, 0]
-<<<<<<< HEAD
 
         sim = pybamm.Simulation(model, parameter_values=param)
 
         # check solution is returned at the times in the data
         sim.solve()
         np.testing.assert_array_almost_equal(sim.solution.t, time_data)
-
-        # check warning raised if t_eval doesn't contain all the data points
-=======
-        tau = param.evaluate(pybamm.standard_parameters_lithium_ion.tau_discharge)
-
-        sim = pybamm.Simulation(model, parameter_values=param)
-
-        # check solution is returned at the times in the data (only almost equal due
-        # to multiplication by tau)
-        sim.solve()
-        np.testing.assert_array_almost_equal(sim.solution.t * tau, time_data)
 
         # check warning raised if the largest gap in t_eval is bigger than the
         # smallest gap in the data
->>>>>>> 5d90711b
         sim.reset()
         with self.assertWarns(pybamm.SolverWarning):
             sim.solve(t_eval=np.linspace(0, 1, 100))
 
-<<<<<<< HEAD
-=======
         # check warning raised if t_eval doesnt conatin time_data , but has a finer
         # resolution (can still solve, but good for users to know they dont have
         # the solution returned at the data points)
@@ -396,7 +381,6 @@
         with self.assertWarns(pybamm.SolverWarning):
             sim.solve(t_eval=np.linspace(0, time_data[-1] / tau, 800))
 
->>>>>>> 5d90711b
 
 if __name__ == "__main__":
     print("Add -v for more debug output")
