#
# Tests for the base model class
#
import pybamm

import numpy as np
import unittest
from tests import get_mesh_for_testing, get_discretisation_for_testing
from scipy.sparse import block_diag


class TestDiscretise(unittest.TestCase):
    def test_concatenate_in_order(self):
        a = pybamm.Variable("a")
        b = pybamm.Variable("b")
        c = pybamm.Variable("c")

        initial_conditions = {
            c: pybamm.Scalar(1),
            a: pybamm.Scalar(2),
            b: pybamm.Scalar(3),
        }

        # create discretisation
        disc = get_discretisation_for_testing()

        disc._y_slices = {c.id: slice(0, 1), a.id: slice(2, 3), b.id: slice(3, 4)}
        result = disc._concatenate_in_order(initial_conditions)

        self.assertIsInstance(result, pybamm.NumpyConcatenation)
        self.assertEqual(result.children[0].evaluate(), 1)
        self.assertEqual(result.children[1].evaluate(), 2)
        self.assertEqual(result.children[2].evaluate(), 3)

        initial_conditions = {a: pybamm.Scalar(2), b: pybamm.Scalar(3)}
        with self.assertRaises(pybamm.ModelError):
            result = disc._concatenate_in_order(initial_conditions, check_complete=True)

    def test_discretise_slicing(self):
        # create discretisation
        mesh = get_mesh_for_testing()
        spatial_methods = {"macroscale": pybamm.FiniteVolume}
        disc = pybamm.Discretisation(mesh, spatial_methods)

        whole_cell = ["negative electrode", "separator", "positive electrode"]
        c = pybamm.Variable("c", domain=whole_cell)
        variables = [c]
        disc.set_variable_slices(variables)

        self.assertEqual(disc._y_slices, {c.id: slice(0, 100)})

        combined_submesh = mesh.combine_submeshes(*whole_cell)

        c_true = combined_submesh[0].nodes ** 2
        y = c_true
        np.testing.assert_array_equal(y[disc._y_slices[c.id]], c_true)

        # Several variables
        d = pybamm.Variable("d", domain=whole_cell)
        jn = pybamm.Variable("jn", domain=["negative electrode"])
        variables = [c, d, jn]
        disc.set_variable_slices(variables)

        self.assertEqual(
            disc._y_slices,
            {c.id: slice(0, 100), d.id: slice(100, 200), jn.id: slice(200, 240)},
        )
        d_true = 4 * combined_submesh[0].nodes
        jn_true = mesh["negative electrode"][0].nodes ** 3
        y = np.concatenate([c_true, d_true, jn_true])
        np.testing.assert_array_equal(y[disc._y_slices[c.id]], c_true)
        np.testing.assert_array_equal(y[disc._y_slices[d.id]], d_true)
        np.testing.assert_array_equal(y[disc._y_slices[jn.id]], jn_true)

        # Variables with a concatenation
        js = pybamm.Variable("js", domain=["separator"])
        jp = pybamm.Variable("jp", domain=["positive electrode"])
        j = pybamm.Concatenation(jn, js, jp)
        variables = [c, d, j]
        disc.set_variable_slices(variables)
        self.assertEqual(
            disc._y_slices,
            {
                c.id: slice(0, 100),
                d.id: slice(100, 200),
                jn.id: slice(200, 240),
                js.id: slice(240, 265),
                jp.id: slice(265, 300),
            },
        )
        d_true = 4 * combined_submesh[0].nodes
        jn_true = mesh["negative electrode"][0].nodes ** 3
        y = np.concatenate([c_true, d_true, jn_true])
        np.testing.assert_array_equal(y[disc._y_slices[c.id]], c_true)
        np.testing.assert_array_equal(y[disc._y_slices[d.id]], d_true)
        np.testing.assert_array_equal(y[disc._y_slices[jn.id]], jn_true)

    def test_process_symbol_base(self):
        # create discretisation
        mesh = get_mesh_for_testing()
        spatial_methods = {
            "macroscale": pybamm.SpatialMethod,
            "negative particle": pybamm.SpatialMethod,
            "positive particle": pybamm.SpatialMethod,
        }
        disc = pybamm.Discretisation(mesh, spatial_methods)

        # variable
        var = pybamm.Variable("var")
        var_vec = pybamm.Variable("var vec", domain=["negative electrode"])
        disc._y_slices = {var.id: slice(53), var_vec.id: slice(53, 102)}
        var_disc = disc.process_symbol(var)
        self.assertIsInstance(var_disc, pybamm.StateVector)
        self.assertEqual(var_disc._y_slice, disc._y_slices[var.id])
        # scalar
        scal = pybamm.Scalar(5)
        scal_disc = disc.process_symbol(scal)
        self.assertIsInstance(scal_disc, pybamm.Scalar)
        self.assertEqual(scal_disc.value, scal.value)
        # vector
        vec = pybamm.Vector(np.array([1, 2, 3, 4]))
        vec_disc = disc.process_symbol(vec)
        self.assertIsInstance(vec_disc, pybamm.Vector)
        np.testing.assert_array_equal(vec_disc.entries, vec.entries)
        # matrix
        mat = pybamm.Matrix(np.array([[1, 2, 3, 4], [5, 6, 7, 8]]))
        mat_disc = disc.process_symbol(mat)
        self.assertIsInstance(mat_disc, pybamm.Matrix)
        np.testing.assert_array_equal(mat_disc.entries, mat.entries)

        # binary operator
        bin = var + scal
        bin_disc = disc.process_symbol(bin)
        self.assertIsInstance(bin_disc, pybamm.Addition)
        self.assertIsInstance(bin_disc.children[0], pybamm.StateVector)
        self.assertIsInstance(bin_disc.children[1], pybamm.Scalar)

        bin2 = scal + var
        bin2_disc = disc.process_symbol(bin2)
        self.assertIsInstance(bin2_disc, pybamm.Addition)
        self.assertIsInstance(bin2_disc.children[0], pybamm.Scalar)
        self.assertIsInstance(bin2_disc.children[1], pybamm.StateVector)

        # non-spatial unary operator
        un1 = -var
        un1_disc = disc.process_symbol(un1)
        self.assertIsInstance(un1_disc, pybamm.Negate)
        self.assertIsInstance(un1_disc.children[0], pybamm.StateVector)

        un2 = abs(scal)
        un2_disc = disc.process_symbol(un2)
        self.assertIsInstance(un2_disc, pybamm.AbsoluteValue)
        self.assertIsInstance(un2_disc.children[0], pybamm.Scalar)

        # boundary value
        bv_left = pybamm.BoundaryValue(var_vec, "left")
        bv_left_disc = disc.process_symbol(bv_left)
        self.assertIsInstance(bv_left_disc, pybamm.MatrixMultiplication)
        self.assertIsInstance(bv_left_disc.left, pybamm.Matrix)
        self.assertIsInstance(bv_left_disc.right, pybamm.StateVector)
        bv_right = pybamm.BoundaryValue(var_vec, "left")
        bv_right_disc = disc.process_symbol(bv_right)
        self.assertIsInstance(bv_right_disc, pybamm.MatrixMultiplication)
        self.assertIsInstance(bv_right_disc.left, pybamm.Matrix)
        self.assertIsInstance(bv_right_disc.right, pybamm.StateVector)

        # not implemented
        sym = pybamm.Symbol("sym")
        with self.assertRaises(NotImplementedError):
            disc.process_symbol(sym)

    def test_process_complex_expression(self):
        var1 = pybamm.Variable("var1")
        var2 = pybamm.Variable("var2")
        scal1 = pybamm.Scalar(1)
        scal2 = pybamm.Scalar(2)
        scal3 = pybamm.Scalar(3)
        scal4 = pybamm.Scalar(4)
        expression = (scal1 * (scal3 + var2)) / ((var1 - scal4) + scal2)

        # create discretisation
        disc = get_discretisation_for_testing()

        disc._y_slices = {var1.id: slice(53), var2.id: slice(53, 59)}
        exp_disc = disc.process_symbol(expression)
        self.assertIsInstance(exp_disc, pybamm.Division)
        # left side
        self.assertIsInstance(exp_disc.children[0], pybamm.Multiplication)
        self.assertIsInstance(exp_disc.children[0].children[0], pybamm.Scalar)
        self.assertIsInstance(exp_disc.children[0].children[1], pybamm.Addition)
        self.assertTrue(
            isinstance(exp_disc.children[0].children[1].children[0], pybamm.Scalar)
        )
        self.assertTrue(
            isinstance(exp_disc.children[0].children[1].children[1], pybamm.StateVector)
        )
        self.assertEqual(
            exp_disc.children[0].children[1].children[1].y_slice,
            disc._y_slices[var2.id],
        )
        # right side
        self.assertIsInstance(exp_disc.children[1], pybamm.Addition)
        self.assertTrue(
            isinstance(exp_disc.children[1].children[0], pybamm.Subtraction)
        )
        self.assertTrue(
            isinstance(exp_disc.children[1].children[0].children[0], pybamm.StateVector)
        )
        self.assertEqual(
            exp_disc.children[1].children[0].children[0].y_slice,
            disc._y_slices[var1.id],
        )
        self.assertTrue(
            isinstance(exp_disc.children[1].children[0].children[1], pybamm.Scalar)
        )
        self.assertIsInstance(exp_disc.children[1].children[1], pybamm.Scalar)

    def test_discretise_spatial_operator(self):
        # create discretisation
        whole_cell = ["negative electrode", "separator", "positive electrode"]
        var = pybamm.Variable("var", domain=whole_cell)
        disc = get_discretisation_for_testing()
        mesh = disc.mesh
        variables = [var]
        disc.set_variable_slices(variables)

        # Simple expressions
        for eqn in [pybamm.grad(var), pybamm.div(var)]:
            eqn_disc = disc.process_symbol(eqn)

            self.assertIsInstance(eqn_disc, pybamm.MatrixMultiplication)
            self.assertIsInstance(eqn_disc.children[0], pybamm.Matrix)
            self.assertIsInstance(eqn_disc.children[1], pybamm.StateVector)

            combined_submesh = mesh.combine_submeshes(*whole_cell)
            y = combined_submesh[0].nodes ** 2
            var_disc = disc.process_symbol(var)
            # grad and var are identity operators here (for testing purposes)
            np.testing.assert_array_equal(
                eqn_disc.evaluate(None, y), var_disc.evaluate(None, y)
            )

        # More complex expressions
        for eqn in [var * pybamm.grad(var), var * pybamm.div(var)]:
            eqn_disc = disc.process_symbol(eqn)

            self.assertIsInstance(eqn_disc, pybamm.Multiplication)
            self.assertIsInstance(eqn_disc.children[0], pybamm.StateVector)
            self.assertIsInstance(eqn_disc.children[1], pybamm.MatrixMultiplication)
            self.assertIsInstance(eqn_disc.children[1].children[0], pybamm.Matrix)
            self.assertIsInstance(eqn_disc.children[1].children[1], pybamm.StateVector)

            y = combined_submesh[0].nodes ** 2
            var_disc = disc.process_symbol(var)
            # grad and var are identity operators here (for testing purposes)
            np.testing.assert_array_equal(
                eqn_disc.evaluate(None, y), var_disc.evaluate(None, y) ** 2
            )

    def test_process_dict(self):
        # one equation
        whole_cell = ["negative electrode", "separator", "positive electrode"]
        c = pybamm.Variable("c", domain=whole_cell)
        N = pybamm.grad(c)
        rhs = {c: pybamm.div(N)}
        initial_conditions = {c: pybamm.Scalar(3)}
        variables = {"c_squared": c ** 2}
        boundary_conditions = {c.id: {"left": (0, "Neumann"), "right": (0, "Neumann")}}

        # create discretisation
        disc = get_discretisation_for_testing()
        mesh = disc.mesh

        combined_submesh = mesh.combine_submeshes(*whole_cell)

<<<<<<< HEAD
        y = combined_submesh[0].nodes ** 2
        disc.bcs = boundary_conditions
=======
        y = combined_submesh[0].nodes[:, np.newaxis] ** 2
        disc._bcs = boundary_conditions
>>>>>>> acac788c

        disc.set_variable_slices(list(rhs.keys()))
        # rhs - grad and div are identity operators here
        processed_rhs = disc.process_dict(rhs)
        np.testing.assert_array_equal(y, processed_rhs[c].evaluate(None, y))
        # initial conditions
        y0 = disc.process_dict(initial_conditions)
        np.testing.assert_array_equal(
            y0[c].evaluate(0, None),
            3 * np.ones_like(combined_submesh[0].nodes[:, np.newaxis]),
        )
        # vars
        processed_vars = disc.process_dict(variables)
        np.testing.assert_array_equal(
            y ** 2, processed_vars["c_squared"].evaluate(None, y)
        )

        # two equations
        T = pybamm.Variable("T", domain=["negative electrode"])
        q = pybamm.grad(T)
        rhs = {c: pybamm.div(N), T: pybamm.div(q)}
        initial_conditions = {c: pybamm.Scalar(3), T: pybamm.Scalar(5)}
        boundary_conditions = {}
        y = np.concatenate(
            [combined_submesh[0].nodes ** 2, mesh["negative electrode"][0].nodes ** 4]
        )[:, np.newaxis]

        variables = list(rhs.keys())
        disc.set_variable_slices(variables)
        # rhs
        processed_rhs = disc.process_dict(rhs)
        np.testing.assert_array_equal(
            y[disc._y_slices[c.id]], processed_rhs[c].evaluate(None, y)
        )
        np.testing.assert_array_equal(
            y[disc._y_slices[T.id]], processed_rhs[T].evaluate(None, y)
        )
        # initial conditions
        y0 = disc.process_dict(initial_conditions)
        np.testing.assert_array_equal(
            y0[c].evaluate(0, None),
            3 * np.ones_like(combined_submesh[0].nodes[:, np.newaxis]),
        )
        np.testing.assert_array_equal(
            y0[T].evaluate(0, None),
            5 * np.ones_like(mesh["negative electrode"][0].nodes[:, np.newaxis]),
        )

    def test_process_variables_dict(self):
        # want to check the case where the keys are strings and
        # and the equation evals to a number

        variables = {"c": pybamm.Scalar(0)}

        disc = get_discretisation_for_testing()
        disc.process_dict(variables)

    def test_process_model_ode(self):
        # one equation
        whole_cell = ["negative electrode", "separator", "positive electrode"]
        c = pybamm.Variable("c", domain=whole_cell)
        N = pybamm.grad(c)
        model = pybamm.BaseModel()
        model.rhs = {c: pybamm.div(N)}
        model.initial_conditions = {c: pybamm.Scalar(3)}
        model.boundary_conditions = {
            c: {"left": (0, "Neumann"), "right": (0, "Neumann")}
        }
        model.variables = {"c": c, "N": N}

        # create discretisation
        disc = get_discretisation_for_testing()
        mesh = disc.mesh

        combined_submesh = mesh.combine_submeshes(*whole_cell)
        disc.process_model(model)

        y0 = model.concatenated_initial_conditions
        np.testing.assert_array_equal(
            y0, 3 * np.ones_like(combined_submesh[0].nodes[:, np.newaxis])
        )
        np.testing.assert_array_equal(y0, model.concatenated_rhs.evaluate(None, y0))

        # grad and div are identity operators here
        np.testing.assert_array_equal(y0, model.variables["c"].evaluate(None, y0))
        np.testing.assert_array_equal(y0, model.variables["N"].evaluate(None, y0))

        # mass matrix is identity
        np.testing.assert_array_equal(
            np.eye(combined_submesh[0].nodes.shape[0]),
            model.mass_matrix.entries.toarray(),
        )

        # Create StateVector to differentiate model with respect to
        y = pybamm.StateVector(slice(0, combined_submesh[0].npts))

        # jacobian is identity
        jacobian = model.concatenated_rhs.jac(y).evaluate(0, y0)
        np.testing.assert_array_equal(
            np.eye(combined_submesh[0].npts), jacobian.toarray()
        )

        # several equations
        T = pybamm.Variable("T", domain=["negative electrode"])
        q = pybamm.grad(T)
        S = pybamm.Variable("S", domain=["negative electrode"])
        p = pybamm.grad(S)
        model = pybamm.BaseModel()
        model.rhs = {c: pybamm.div(N), T: pybamm.div(q), S: pybamm.div(p)}
        model.initial_conditions = {
            c: pybamm.Scalar(2),
            T: pybamm.Scalar(5),
            S: pybamm.Scalar(8),
        }
        model.boundary_conditions = {
            c: {"left": (0, "Neumann"), "right": (0, "Neumann")},
            T: {"left": (0, "Neumann"), "right": (0, "Neumann")},
            S: {"left": (0, "Neumann"), "right": (0, "Neumann")},
        }
        model.variables = {"ST": S * T}

        disc.process_model(model)
        y0 = model.concatenated_initial_conditions
        y0_expect = np.empty((0, 1))
        for var_id, _ in sorted(disc._y_slices.items(), key=lambda kv: kv[1]):
            if var_id == c.id:
                vect = 2 * np.ones_like(combined_submesh[0].nodes[:, np.newaxis])
            elif var_id == T.id:
                vect = 5 * np.ones_like(
                    mesh["negative electrode"][0].nodes[:, np.newaxis]
                )
            else:
                vect = 8 * np.ones_like(
                    mesh["negative electrode"][0].nodes[:, np.newaxis]
                )

            y0_expect = np.concatenate([y0_expect, vect])

        np.testing.assert_array_equal(y0, y0_expect)

        # grad and div are identity operators here
        np.testing.assert_array_equal(y0, model.concatenated_rhs.evaluate(None, y0))

        S0 = model.initial_conditions[S].evaluate() * np.ones_like(
            mesh[S.domain[0]][0].nodes[:, np.newaxis]
        )
        T0 = model.initial_conditions[T].evaluate() * np.ones_like(
            mesh[T.domain[0]][0].nodes[:, np.newaxis]
        )
        np.testing.assert_array_equal(S0 * T0, model.variables["ST"].evaluate(None, y0))

        # mass matrix is identity
        np.testing.assert_array_equal(
            np.eye(np.size(y0)), model.mass_matrix.entries.toarray()
        )

        # Create StateVector to differentiate model with respect to
        y = pybamm.StateVector(slice(0, np.size(y0)))

        # jacobian is identity
        jacobian = model.concatenated_rhs.jac(y).evaluate(0, y0)
        np.testing.assert_array_equal(np.eye(np.size(y0)), jacobian.toarray())

        # test that not enough initial conditions raises an error
        model = pybamm.BaseModel()
        model.rhs = {c: pybamm.div(N), T: pybamm.div(q), S: pybamm.div(p)}
        model.initial_conditions = {T: pybamm.Scalar(5), S: pybamm.Scalar(8)}
        model.boundary_conditions = {}
        model.variables = {"ST": S * T}
        with self.assertRaises(pybamm.ModelError):
            disc.process_model(model)

    def test_process_model_dae(self):
        # one rhs equation and one algebraic
        whole_cell = ["negative electrode", "separator", "positive electrode"]
        c = pybamm.Variable("c", domain=whole_cell)
        d = pybamm.Variable("d", domain=whole_cell)
        N = pybamm.grad(c)
        model = pybamm.BaseModel()
        model.rhs = {c: pybamm.div(N)}
        model.algebraic = {d: d - 2 * c}
        model.initial_conditions = {d: pybamm.Scalar(6), c: pybamm.Scalar(3)}

        model.boundary_conditions = {
            c: {"left": (0, "Neumann"), "right": (0, "Neumann")}
        }
        model.variables = {"c": c, "N": N, "d": d}

        # create discretisation
        disc = get_discretisation_for_testing()
        mesh = disc.mesh

        disc.process_model(model)
        combined_submesh = mesh.combine_submeshes(*whole_cell)

        y0 = model.concatenated_initial_conditions
        np.testing.assert_array_equal(
            y0,
            np.concatenate(
                [
                    3 * np.ones_like(combined_submesh[0].nodes),
                    6 * np.ones_like(combined_submesh[0].nodes),
                ]
            )[:, np.newaxis],
        )

        # grad and div are identity operators here
        np.testing.assert_array_equal(
            y0[: combined_submesh[0].npts], model.concatenated_rhs.evaluate(None, y0)
        )

        np.testing.assert_array_equal(
            model.concatenated_algebraic.evaluate(None, y0),
            np.zeros_like(combined_submesh[0].nodes[:, np.newaxis]),
        )

        # mass matrix is identity upper left, zeros elsewhere
        mass = block_diag(
            (
                np.eye(np.size(combined_submesh[0].nodes)),
                np.zeros(
                    (
                        np.size(combined_submesh[0].nodes),
                        np.size(combined_submesh[0].nodes),
                    )
                ),
            )
        )
        np.testing.assert_array_equal(
            mass.toarray(), model.mass_matrix.entries.toarray()
        )

        # jacobian
        y = pybamm.StateVector(slice(0, np.size(y0)))
        jac_rhs = model.concatenated_rhs.jac(y)
        jac_algebraic = model.concatenated_algebraic.jac(y)
        jacobian = pybamm.SparseStack(jac_rhs, jac_algebraic).evaluate(0, y0)

        jacobian_actual = np.block(
            [
                [
                    np.eye(np.size(combined_submesh[0].nodes)),
                    np.zeros(
                        (
                            np.size(combined_submesh[0].nodes),
                            np.size(combined_submesh[0].nodes),
                        )
                    ),
                ],
                [
                    -2 * np.eye(np.size(combined_submesh[0].nodes)),
                    np.eye(np.size(combined_submesh[0].nodes)),
                ],
            ]
        )
        np.testing.assert_array_equal(jacobian_actual, jacobian.toarray())

    def test_process_model_concatenation(self):
        # concatenation of variables as the key
        cn = pybamm.Variable("c", domain=["negative electrode"])
        cs = pybamm.Variable("c", domain=["separator"])
        cp = pybamm.Variable("c", domain=["positive electrode"])
        c = pybamm.Concatenation(cn, cs, cp)
        N = pybamm.grad(c)
        model = pybamm.BaseModel()
        model.rhs = {c: pybamm.div(N)}
        model.initial_conditions = {c: pybamm.Scalar(3)}

        model.boundary_conditions = {
            c: {"left": (0, "Neumann"), "right": (0, "Neumann")}
        }
        model.check_well_posedness()

        # create discretisation
        disc = get_discretisation_for_testing()
        mesh = disc.mesh

        combined_submesh = mesh.combine_submeshes(
            "negative electrode", "separator", "positive electrode"
        )

        disc.process_model(model)
        y0 = model.concatenated_initial_conditions
        np.testing.assert_array_equal(
            y0, 3 * np.ones_like(combined_submesh[0].nodes[:, np.newaxis])
        )

        # grad and div are identity operators here
        np.testing.assert_array_equal(y0, model.concatenated_rhs.evaluate(None, y0))
        model.check_well_posedness()

    def test_process_model_not_inplace(self):
        # concatenation of variables as the key
        c = pybamm.Variable("c", domain=["negative electrode"])
        N = pybamm.grad(c)
        model = pybamm.BaseModel()
        model.rhs = {c: pybamm.div(N)}
        model.initial_conditions = {c: pybamm.Scalar(3)}
        model.boundary_conditions = {
            c: {"left": (0, "Neumann"), "right": (0, "Neumann")}
        }
        model.check_well_posedness()

        # create discretisation
        disc = get_discretisation_for_testing()
        mesh = disc.mesh
        submesh = mesh["negative electrode"]

        discretised_model = disc.process_model(model, inplace=False)
        y0 = discretised_model.concatenated_initial_conditions
        np.testing.assert_array_equal(
            y0, 3 * np.ones_like(submesh[0].nodes[:, np.newaxis])
        )

        # grad and div are identity operators here
        np.testing.assert_array_equal(
            y0, discretised_model.concatenated_rhs.evaluate(None, y0)
        )
        discretised_model.check_well_posedness()

    def test_broadcast(self):
        whole_cell = ["negative electrode", "separator", "positive electrode"]

        a = pybamm.Scalar(7)
        var = pybamm.Variable("var")

        # create discretisation
        disc = get_discretisation_for_testing()
        mesh = disc.mesh

        combined_submesh = mesh.combine_submeshes(*whole_cell)

        # scalar
        broad = disc._spatial_methods[whole_cell[0]].broadcast(a, whole_cell)
        np.testing.assert_array_equal(
            broad.evaluate(), 7 * np.ones_like(combined_submesh[0].nodes[:, np.newaxis])
        )
        self.assertEqual(broad.domain, whole_cell)

        broad_disc = disc.process_symbol(broad)
        self.assertIsInstance(broad_disc, pybamm.Multiplication)
        self.assertIsInstance(broad_disc.children[0], pybamm.Scalar)
        self.assertIsInstance(broad_disc.children[1], pybamm.Vector)

        # process Broadcast variable
        disc._y_slices = {var.id: slice(53)}
        broad1 = pybamm.Broadcast(var, ["negative electrode"])
        broad1_disc = disc.process_symbol(broad1)
        self.assertIsInstance(broad1_disc, pybamm.Multiplication)
        self.assertIsInstance(broad1_disc.children[0], pybamm.StateVector)
        self.assertIsInstance(broad1_disc.children[1], pybamm.Vector)

    def test_concatenation(self):
        a = pybamm.Symbol("a")
        b = pybamm.Symbol("b")
        c = pybamm.Symbol("c")

        # create discretisation
        disc = get_discretisation_for_testing()

        conc = disc.concatenate(a, b, c)
        self.assertIsInstance(conc, pybamm.NumpyConcatenation)

    def test_concatenation_of_scalars(self):
        whole_cell = ["negative electrode", "separator", "positive electrode"]
        a = pybamm.Broadcast(5, ["negative electrode"])
        b = pybamm.Broadcast(4, ["positive electrode"])

        # create discretisation
        disc = get_discretisation_for_testing()
        mesh = disc.mesh

        variables = [pybamm.Variable("var", domain=whole_cell)]
        disc.set_variable_slices(variables)

        eqn = pybamm.Concatenation(a, b)
        eqn_disc = disc.process_symbol(eqn)
        expected_vector = np.concatenate(
            [
                5 * np.ones_like(mesh["negative electrode"][0].nodes),
                4 * np.ones_like(mesh["positive electrode"][0].nodes),
            ]
        )[:, np.newaxis]
        np.testing.assert_allclose(eqn_disc.evaluate(), expected_vector)

    def test_discretise_spatial_variable(self):
        # create discretisation
        disc = get_discretisation_for_testing()

        # space
        x1 = pybamm.SpatialVariable("x", ["negative electrode"])
        x1_disc = disc.process_symbol(x1)
        self.assertIsInstance(x1_disc, pybamm.Vector)
        np.testing.assert_array_equal(
            x1_disc.evaluate(), disc.mesh["negative electrode"][0].nodes[:, np.newaxis]
        )

        x2 = pybamm.SpatialVariable("x", ["negative electrode", "separator"])
        x2_disc = disc.process_symbol(x2)
        self.assertIsInstance(x2_disc, pybamm.Vector)
        np.testing.assert_array_equal(
            x2_disc.evaluate(),
            disc.mesh.combine_submeshes("negative electrode", "separator")[0].nodes[
                :, np.newaxis
            ],
        )

        r = 3 * pybamm.SpatialVariable("r", ["negative particle"])
        r_disc = disc.process_symbol(r)
        self.assertIsInstance(r_disc.children[1], pybamm.Vector)
        np.testing.assert_array_equal(
            r_disc.evaluate(),
            3 * disc.mesh["negative particle"][0].nodes[:, np.newaxis],
        )


if __name__ == "__main__":
    print("Add -v for more debug output")
    import sys

    if "-v" in sys.argv:
        debug = True
    unittest.main()<|MERGE_RESOLUTION|>--- conflicted
+++ resolved
@@ -273,13 +273,8 @@
 
         combined_submesh = mesh.combine_submeshes(*whole_cell)
 
-<<<<<<< HEAD
-        y = combined_submesh[0].nodes ** 2
+        y = combined_submesh[0].nodes[:, np.newaxis] ** 2
         disc.bcs = boundary_conditions
-=======
-        y = combined_submesh[0].nodes[:, np.newaxis] ** 2
-        disc._bcs = boundary_conditions
->>>>>>> acac788c
 
         disc.set_variable_slices(list(rhs.keys()))
         # rhs - grad and div are identity operators here
