--- conflicted
+++ resolved
@@ -286,10 +286,10 @@
         )
         np.testing.assert_array_equal(y0, model.rhs.evaluate(None, y0))
 
-    def test_vector_of_ones(self):
+    def test_scalar_to_vector(self):
+        a = pybamm.Scalar(5)
         mesh = MeshForTesting()
         disc = pybamm.BaseDiscretisation(mesh)
-<<<<<<< HEAD
         a_vec = disc.scalar_to_vector(a, ["whole cell"])
         expected_vector = 5 * np.ones_like(mesh["whole cell"].nodes)
         self.assertTrue(np.allclose(a_vec.evaluate(None), expected_vector))
@@ -317,11 +317,13 @@
             4 * np.ones_like(mesh["negative electrode"].nodes),
         ])
         self.assertTrue(np.allclose(a_vec.evaluate(None), expected_vector))
-=======
+
+    def test_vector_of_ones(self):
+        mesh = MeshForTesting()
+        disc = pybamm.BaseDiscretisation(mesh)
         vec = disc.vector_of_ones(["whole cell"])
         self.assertEqual(vec.evaluate(None)[0], 1)
         self.assertEqual(vec.shape, mesh["whole cell"].nodes.shape)
->>>>>>> b967a083
 
     def test_concatenation(self):
         a = pybamm.Symbol("a")
