--- conflicted
+++ resolved
@@ -2,13 +2,8 @@
 
 ## Features
 
-<<<<<<< HEAD
--   Add interface to CasADi solver
--   Add option to use CasADi's Algorithmic Differentiation framework to calculate Jacobians
-=======
 -   Add interface to CasADi solver ([#687](https://github.com/pybamm-team/PyBaMM/pull/687))
 -   Add option to use CasADi's Algorithmic Differentiation framework to calculate Jacobians ([#687](https://github.com/pybamm-team/PyBaMM/pull/687))
->>>>>>> 379c957f
 -   Add method to evaluate parameters more easily ([#669](https://github.com/pybamm-team/PyBaMM/pull/669))
 -   Add `Jacobian` class to reuse known Jacobians of expressions ([#665](https://github.com/pybamm-team/PyBaMM/pull/670))
 -   Add `Interpolant` class to interpolate experimental data (e.g. OCP curves) ([#661](https://github.com/pybamm-team/PyBaMM/pull/661))
@@ -25,13 +20,9 @@
 
 ## Bug fixes
 
-<<<<<<< HEAD
--   Fix differentiation of functions that have more than one argument
-=======
 -   Adds missing temperature dependence in electrolyte and interface submodels ([#698](https://github.com/pybamm-team/PyBaMM/pull/698))
 -   Fix differentiation of functions that have more than one argument ([#687](https://github.com/pybamm-team/PyBaMM/pull/687))
 -   Add warning if `ProcessedVariable` is called outside its interpolation range ([#681](https://github.com/pybamm-team/PyBaMM/pull/681))
->>>>>>> 379c957f
 -   Improve the way `ProcessedVariable` objects are created in higher dimensions ([#581](https://github.com/pybamm-team/PyBaMM/pull/581))
 
 # [v0.1.0](https://github.com/pybamm-team/PyBaMM/tree/v0.1.0) - 2019-10-08
