--- conflicted
+++ resolved
@@ -26,14 +26,8 @@
         Solid diffusivity
     """
 
-<<<<<<< HEAD
     D_ref = Scalar(4e-15, "[m2.s-1]")
-    E_D_s = Scalar(18550, "[J.mol-1]")
+    E_D_s = Scalar(0, "[J.mol-1]")  # to be implemented
     arrhenius = exp(E_D_s / constants.R * (1 / Scalar(298.15, "[K]") - 1 / T))
-=======
-    D_ref = 4e-15
-    E_D_s = 0  # to be implemented
-    arrhenius = exp(E_D_s / constants.R * (1 / 298.15 - 1 / T))
->>>>>>> 810ee793
 
     return D_ref * arrhenius