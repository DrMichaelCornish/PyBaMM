--- conflicted
+++ resolved
@@ -122,17 +122,13 @@
         return False
 
 
-def simplify_if_constant(symbol, clear_domains=True):
+def simplify_if_constant(symbol):
     """
     Utility function to simplify an expression tree if it evalutes to a constant
     scalar, vector or matrix
     """
-    if clear_domains is True:
-        domain = None
-        auxiliary_domains = None
-    else:
-        domain = symbol.domain
-        auxiliary_domains = symbol.auxiliary_domains
+    domain = symbol.domain
+    auxiliary_domains = symbol.auxiliary_domains
     if symbol.is_constant():
         result = symbol.evaluate_ignoring_errors()
         if result is not None:
@@ -535,7 +531,7 @@
             out = pybamm.NotEqualHeaviside(self, other)
         else:
             out = pybamm.sigmoid(self, other, k)
-        return pybamm.simplify_if_constant(out, clear_domains=False)
+        return pybamm.simplify_if_constant(out)
 
     def __le__(self, other):
         """return a :class:`EqualHeaviside` object, or a smooth approximation"""
@@ -546,7 +542,7 @@
             out = pybamm.EqualHeaviside(self, other)
         else:
             out = pybamm.sigmoid(self, other, k)
-        return pybamm.simplify_if_constant(out, clear_domains=False)
+        return pybamm.simplify_if_constant(out)
 
     def __gt__(self, other):
         """return a :class:`NotEqualHeaviside` object, or a smooth approximation"""
@@ -557,7 +553,7 @@
             out = pybamm.NotEqualHeaviside(other, self)
         else:
             out = pybamm.sigmoid(other, self, k)
-        return pybamm.simplify_if_constant(out, clear_domains=False)
+        return pybamm.simplify_if_constant(out)
 
     def __ge__(self, other):
         """return a :class:`EqualHeaviside` object, or a smooth approximation"""
@@ -568,11 +564,11 @@
             out = pybamm.EqualHeaviside(other, self)
         else:
             out = pybamm.sigmoid(other, self, k)
-        return pybamm.simplify_if_constant(out, clear_domains=False)
+        return pybamm.simplify_if_constant(out)
 
     def __neg__(self):
         """return a :class:`Negate` object"""
-        return pybamm.simplify_if_constant(pybamm.Negate(self), clear_domains=False)
+        return pybamm.simplify_if_constant(pybamm.Negate(self))
 
     def __abs__(self):
         """return an :class:`AbsoluteValue` object, or a smooth approximation"""
@@ -583,13 +579,11 @@
             out = pybamm.AbsoluteValue(self)
         else:
             out = pybamm.smooth_absolute_value(self, k)
-        return pybamm.simplify_if_constant(out, clear_domains=False)
+        return pybamm.simplify_if_constant(out)
 
     def __mod__(self, other):
         """return an :class:`Modulo` object"""
-        return pybamm.simplify_if_constant(
-            pybamm.Modulo(self, other), clear_domains=False
-        )
+        return pybamm.simplify_if_constant(pybamm.Modulo(self, other))
 
     def diff(self, variable):
         """
@@ -822,15 +816,9 @@
         """
         return any(isinstance(symbol, symbol_classes) for symbol in self.pre_order())
 
-<<<<<<< HEAD
-    def simplify(self, simplified_symbols=None, clear_domains=False):
-        """ Simplify the expression tree. See :class:`pybamm.Simplification`. """
-        return pybamm.Simplification(simplified_symbols).simplify(self, clear_domains)
-=======
     def simplify(self, simplified_symbols=None, clear_domains=True):
         """ `simplify()` has now been removed. """
         raise pybamm.ModelError("simplify is deprecated as it now has no effect")
->>>>>>> d74083d1
 
     def to_casadi(self, t=None, y=None, y_dot=None, inputs=None, casadi_symbols=None):
         """
