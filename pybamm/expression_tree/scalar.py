--- conflicted
+++ resolved
@@ -51,11 +51,7 @@
             (self.__class__, self.name) + tuple(self.domain) + tuple(str(self._value))
         )
 
-<<<<<<< HEAD
-    def _base_evaluate(self, t=None, y=None, y_dot=None, params=None):
-=======
     def _base_evaluate(self, t=None, y=None, y_dot=None, inputs=None):
->>>>>>> f47b4b86
         """ See :meth:`pybamm.Symbol._base_evaluate()`. """
         return self._value
 
