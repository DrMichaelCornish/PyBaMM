--- conflicted
+++ resolved
@@ -1,6 +1,7 @@
 #
 # Processed Variable class
 #
+import casadi
 import numbers
 import numpy as np
 import pybamm
@@ -52,15 +53,11 @@
     def __init__(self, base_variable, base_variable_casadi, solution, warn=True):
         self.base_variable = base_variable
         self.base_variable_casadi = base_variable_casadi
-<<<<<<< HEAD
-        self.t_sol = solution.t
-=======
 
         self.all_ts = solution.all_ts
         self.all_ys = solution.all_ys
         self.all_inputs_casadi = solution.all_inputs_casadi
 
->>>>>>> f4ea0e7c
         self.mesh = base_variable.mesh
         self.domain = base_variable.domain
         self.auxiliary_domains = base_variable.auxiliary_domains
