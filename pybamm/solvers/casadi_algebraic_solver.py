--- conflicted
+++ resolved
@@ -154,16 +154,10 @@
 
                 # If there are no symbolic inputs, check the function is below the tol
                 # Skip this check if there are symbolic inputs
-<<<<<<< HEAD
-                if success:  # and (
-                    #     has_symbolic_inputs is True or np.all(casadi.fabs(fun) < self.tol)
-                    # ):
-=======
                 if success and (
                     has_symbolic_inputs is True
                     or (not any(np.isnan(fun)) and np.all(casadi.fabs(fun) < self.tol))
                 ):
->>>>>>> 948505e3
                     # update initial guess for the next iteration
                     y0_alg = y_alg_sol
                     y0 = casadi.vertcat(y0_diff, y0_alg)
