#
# Base solver class
#
import casadi
import pybamm
import numbers
import numpy as np
from scipy import optimize
from scipy.sparse import issparse


class BaseSolver(object):
    """Solve a discretised model.

    Parameters
    ----------
    method : str, optional
        The method to use for integration, specific to each solver
    rtol : float, optional
        The relative tolerance for the solver (default is 1e-6).
    atol : float, optional
        The absolute tolerance for the solver (default is 1e-6).
    root_method : str, optional
        The method to use to find initial conditions (default is "lm")
    root_tol : float, optional
        The tolerance for the initial-condition solver (default is 1e-6).
    max_steps: int, optional
        The maximum number of steps the solver will take before terminating
        (default is 1000).
    """

    def __init__(
        self,
        method=None,
        rtol=1e-6,
        atol=1e-6,
        root_method="lm",
        root_tol=1e-6,
        max_steps=1000,
    ):
        self._method = method
        self._rtol = rtol
        self._atol = atol
        self.root_method = root_method
        self.root_tol = root_tol
        self.max_steps = max_steps

        self.model_step_times = {}

        # Defaults, can be overwritten by specific solver
        self.name = "Base solver"
        self.ode_solver = False

    @property
    def method(self):
        return self._method

    @method.setter
    def method(self, value):
        self._method = value

    @property
    def rtol(self):
        return self._rtol

    @rtol.setter
    def rtol(self, value):
        self._rtol = value

    @property
    def atol(self):
        return self._atol

    @atol.setter
    def atol(self, value):
        self._atol = value

    @property
    def root_method(self):
        return self._root_method

    @root_method.setter
    def root_method(self, method):
        self._root_method = method

    @property
    def root_tol(self):
        return self._root_tol

    @root_tol.setter
    def root_tol(self, tol):
        self._root_tol = tol

    @property
    def max_steps(self):
        return self._max_steps

    @max_steps.setter
    def max_steps(self, max_steps):
        self._max_steps = max_steps

    def set_up(self, model, inputs=None):
        """Unpack model, perform checks, simplify and calculate jacobian.

        Parameters
        ----------
        model : :class:`pybamm.BaseModel`
            The model whose solution to calculate. Must have attributes rhs and
            initial_conditions
        inputs : dict, optional
            Any input parameters to pass to the model when solving

        """
        inputs = inputs or {}
        y0 = model.concatenated_initial_conditions

        # Check model.algebraic for ode solvers
        if self.ode_solver is True and len(model.algebraic) > 0:
            raise pybamm.SolverError(
                "Cannot use ODE solver '{}' to solve DAE model".format(self.name)
            )

        if (
            isinstance(self, pybamm.CasadiSolver)
            and model.convert_to_format != "casadi"
        ):
            pybamm.logger.warning(
                f"Converting {model.name} to CasADi for solving with CasADi solver"
            )
            model.convert_to_format = "casadi"

        if model.convert_to_format != "casadi":
            simp = pybamm.Simplification()
            # Create Jacobian from concatenated rhs and algebraic
            y = pybamm.StateVector(
                slice(0, np.size(model.concatenated_initial_conditions))
            )
            # set up Jacobian object, for re-use of dict
            jacobian = pybamm.Jacobian()
        else:
            # Convert model attributes to casadi
            t_casadi = casadi.MX.sym("t")
            y_diff = casadi.MX.sym(
                "y_diff", len(model.concatenated_rhs.evaluate(0, y0, inputs))
            )
            y_alg = casadi.MX.sym(
                "y_alg", len(model.concatenated_algebraic.evaluate(0, y0, inputs))
            )
            y_casadi = casadi.vertcat(y_diff, y_alg)
            u_casadi = {}
            for name, value in inputs.items():
                if isinstance(value, numbers.Number):
                    u_casadi[name] = casadi.MX.sym(name)
                else:
                    u_casadi[name] = casadi.MX.sym(name, value.shape[0])
            u_casadi_stacked = casadi.vertcat(*[u for u in u_casadi.values()])

        def process(func, name, use_jacobian=None):
            def report(string):
                # don't log event conversion
                if "event" not in string:
                    pybamm.logger.info(string)

            if use_jacobian is None:
                use_jacobian = model.use_jacobian
            if model.convert_to_format != "casadi":
                # Process with pybamm functions
                if model.use_simplify:
                    report(f"Simplifying {name}")
                    func = simp.simplify(func)
                if use_jacobian:
                    report(f"Calculating jacobian for {name}")
                    jac = jacobian.jac(func, y)
                    if model.use_simplify:
                        report(f"Simplifying jacobian for {name}")
                        jac = simp.simplify(jac)
                    if model.convert_to_format == "python":
                        report(f"Converting jacobian for {name} to python")
                        jac = pybamm.EvaluatorPython(jac)
                    jac = jac.evaluate
                else:
                    jac = None
                if model.convert_to_format == "python":
                    report(f"Converting {name} to python")
                    func = pybamm.EvaluatorPython(func)
                func = func.evaluate
            else:
                # Process with CasADi
                report(f"Converting {name} to CasADi")
                func = func.to_casadi(t_casadi, y_casadi, u_casadi)
                if use_jacobian:
                    report(f"Calculating jacobian for {name} using CasADi")
                    jac_casadi = casadi.jacobian(func, y_casadi)
                    jac = casadi.Function(
                        name, [t_casadi, y_casadi, u_casadi_stacked], [jac_casadi]
                    )
                else:
                    jac = None
                func = casadi.Function(
                    name, [t_casadi, y_casadi, u_casadi_stacked], [func]
                )
            if name == "residuals":
                func_call = Residuals(func, name, model)
            else:
                func_call = SolverCallable(func, name, model)
            func_call.set_inputs(inputs)
            if jac is not None:
                jac_call = SolverCallable(jac, name + "_jac", model)
                jac_call.set_inputs(inputs)
            else:
                jac_call = None
            return func, func_call, jac_call

        # Process rhs, algebraic and event expressions
        rhs, rhs_eval, jac_rhs = process(model.concatenated_rhs, "RHS")
        algebraic, algebraic_eval, jac_algebraic = process(
            model.concatenated_algebraic, "algebraic"
        )
        events_eval = [
            process(event, "event", use_jacobian=False)[1]
            for event in model.events.values()
        ]

        # Add the solver attributes
        model.rhs_eval = rhs_eval
        model.algebraic_eval = algebraic_eval
        model.jac_algebraic_eval = jac_algebraic
        model.events_eval = events_eval

        # Calculate consistent initial conditions for the algebraic equations
        if len(model.algebraic) > 0:
            all_states = pybamm.NumpyConcatenation(
                model.concatenated_rhs, model.concatenated_algebraic
            )
            # Process again, uses caching so should be quick
            residuals, residuals_eval, jacobian_eval = process(all_states, "residuals")
            model.residuals_eval = residuals_eval
            model.jacobian_eval = jacobian_eval
            model.y0 = self.calculate_consistent_initial_conditions(model)
        else:
            # can use DAE solver to solve ODE model
            model.residuals_eval = Residuals(rhs, "residuals", model)
            model.jacobian_eval = jac_rhs
            model.y0 = model.concatenated_initial_conditions[:, 0]

        # Save CasADi functions for the CasADi solver
        # Note: when we pass to casadi the ode part of the problem must be in explicit
        # form so we pre-multiply by the inverse of the mass matrix
        if model.convert_to_format == "casadi" and isinstance(
            self, pybamm.CasadiSolver
        ):
            mass_matrix_inv = casadi.MX(model.mass_matrix_inv.entries)
            explicit_rhs = mass_matrix_inv @ rhs(t_casadi, y_casadi, u_casadi_stacked)
            model.casadi_rhs = casadi.Function(
                "rhs", [t_casadi, y_casadi, u_casadi_stacked], [explicit_rhs]
            )
            model.casadi_algebraic = algebraic

        pybamm.logger.info("Finish solver set-up")

    def set_inputs(self, model, ext_and_inputs):
        """
        Set values that are controlled externally, such as external variables and input
        parameters

        Parameters
        ----------
        ext_and_inputs : dict
            Any external variables or input parameters to pass to the model when solving

        """
        model.rhs_eval.set_inputs(ext_and_inputs)
        model.algebraic_eval.set_inputs(ext_and_inputs)
        model.residuals_eval.set_inputs(ext_and_inputs)
        for evnt in model.events_eval:
            evnt.set_inputs(ext_and_inputs)
        if model.jacobian_eval:
            model.jacobian_eval.set_inputs(ext_and_inputs)

    def calculate_consistent_initial_conditions(self, model):
        """
        Calculate consistent initial conditions for the algebraic equations through
        root-finding

        Parameters
        ----------
        model : :class:`pybamm.BaseModel`
            The model for which to calculate initial conditions.

        Returns
        -------
        y0_consistent : array-like, same shape as y0_guess
            Initial conditions that are consistent with the algebraic equations (roots
            of the algebraic equations)
        """
        pybamm.logger.info("Start calculating consistent initial conditions")
        rhs = model.rhs_eval
        algebraic = model.algebraic_eval
        y0_guess = model.concatenated_initial_conditions.flatten()
        jac = model.jac_algebraic_eval

        # Split y0_guess into differential and algebraic
        len_rhs = rhs(0, y0_guess).shape[0]
        y0_diff, y0_alg_guess = np.split(y0_guess, [len_rhs])

        def root_fun(y0_alg):
            "Evaluates algebraic using y0_diff (fixed) and y0_alg (changed by algo)"
            y0 = np.concatenate([y0_diff, y0_alg])
            out = algebraic(0, y0)
            pybamm.logger.debug(
                "Evaluating algebraic equations at t=0, L2-norm is {}".format(
                    np.linalg.norm(out)
                )
            )
            return out

        if jac:
            if issparse(jac(0, y0_guess)):

                def jac_fn(y0_alg):
                    """
                    Evaluates jacobian using y0_diff (fixed) and y0_alg (varying)
                    """
                    y0 = np.concatenate([y0_diff, y0_alg])
                    return jac(0, y0)[:, len_rhs:].toarray()

            else:

                def jac_fn(y0_alg):
                    """
                    Evaluates jacobian using y0_diff (fixed) and y0_alg (varying)
                    """
                    y0 = np.concatenate([y0_diff, y0_alg])
                    return jac(0, y0)[:, len_rhs:]

        else:
            jac_fn = None
        # Find the values of y0_alg that are roots of the algebraic equations
        sol = optimize.root(
            root_fun,
            y0_alg_guess,
            jac=jac_fn,
            method=self.root_method,
            tol=self.root_tol,
        )
        # Return full set of consistent initial conditions (y0_diff unchanged)
        y0_consistent = np.concatenate([y0_diff, sol.x])

        if sol.success and np.all(sol.fun < self.root_tol * len(sol.x)):
            pybamm.logger.info("Finish calculating consistent initial conditions")
            return y0_consistent
        elif not sol.success:
            raise pybamm.SolverError(
                "Could not find consistent initial conditions: {}".format(sol.message)
            )
        else:
            raise pybamm.SolverError(
                """
                Could not find consistent initial conditions: solver terminated
                successfully, but maximum solution error ({}) above tolerance ({})
                """.format(
                    np.max(sol.fun), self.root_tol * len(sol.x)
                )
            )

    def solve(self, model, t_eval, external_variables=None, inputs=None):
        """
        Execute the solver setup and calculate the solution of the model at
        specified times.

        Parameters
        ----------
        model : :class:`pybamm.BaseModel`
            The model whose solution to calculate. Must have attributes rhs and
            initial_conditions
        t_eval : numeric type
            The times at which to compute the solution
        external_variables : dict
            A dictionary of external variables and their corresponding
            values at the current time
        inputs : dict, optional
            Any input parameters to pass to the model when solving

        Raises
        ------
        :class:`pybamm.ModelError`
            If an empty model is passed (`model.rhs = {}` and `model.algebraic={}`)

        """
        pybamm.logger.info("Start solving {} with {}".format(model.name, self.name))

        # Make sure model isn't empty
        if len(model.rhs) == 0 and len(model.algebraic) == 0:
            raise pybamm.ModelError("Cannot solve empty model")

        # Make sure t_eval is monotonic
        if (np.diff(t_eval) < 0).any():
            raise pybamm.SolverError("t_eval must increase monotonically")

        # Set up
        timer = pybamm.Timer()

        # Set up external variables and inputs
        external_variables = external_variables or {}
        inputs = inputs or {}
        ext_and_inputs = {**external_variables, **inputs}

        self.set_up(model, ext_and_inputs)
        set_up_time = timer.time()

        # Solve
        # Set inputs and external
        self.set_inputs(model, ext_and_inputs)

        timer.reset()
        pybamm.logger.info("Calling solver")
        solution = self._integrate(model, t_eval, ext_and_inputs)

        # Assign times
        solution.set_up_time = set_up_time
        solution.solve_time = timer.time()

        # Add model and inputs to solution
        solution.model = model
        solution.inputs = inputs

        # Identify the event that caused termination
        termination = self.get_termination_reason(solution, model.events)

        pybamm.logger.info("Finish solving {} ({})".format(model.name, termination))
        pybamm.logger.info(
            "Set-up time: {}, Solve time: {}, Total time: {}".format(
                timer.format(solution.set_up_time),
                timer.format(solution.solve_time),
                timer.format(solution.total_time),
            )
        )
        return solution

    def step(
        self, old_solution, model, dt, npts=2, external_variables=None, inputs=None
    ):
        """
        Step the solution of the model forward by a given time increment. The
        first time this method is called it executes the necessary setup by
        calling `self.set_up(model)`.

        Parameters
        ----------
        old_solution : :class:`pybamm.Solution` or None
            The previous solution to be added to. If `None`, a new solution is created.
        model : :class:`pybamm.BaseModel`
            The model whose solution to calculate. Must have attributes rhs and
            initial_conditions
        dt : numeric type
            The timestep over which to step the solution
        npts : int, optional
            The number of points at which the solution will be returned during
            the step dt. default is 2 (returns the solution at t0 and t0 + dt).
        external_variables : dict
            A dictionary of external variables and their corresponding
            values at the current time
        inputs : dict, optional
            Any input parameters to pass to the model when solving


        Raises
        ------
        :class:`pybamm.ModelError`
            If an empty model is passed (`model.rhs = {}` and `model.algebraic={}`)

        """
        if old_solution is not None and old_solution.termination != "final time":
            # Return same solution as an event has already been triggered
            return old_solution

        # Make sure model isn't empty
        if len(model.rhs) == 0 and len(model.algebraic) == 0:
            raise pybamm.ModelError("Cannot step empty model")

        # Set timer
        timer = pybamm.Timer()

        # Set up external variables and inputs
        external_variables = external_variables or {}
        inputs = inputs or {}
        ext_and_inputs = {**external_variables, **inputs}

        # Run set up on first step
        if model not in self.model_step_times:
            pybamm.logger.info(
                "Start stepping {} with {}".format(model.name, self.name)
            )
            self.set_up(model, ext_and_inputs)
            self.model_step_times[model] = 0.0
            set_up_time = timer.time()
        else:
            set_up_time = 0

        # Step
        t = self.model_step_times[model]
        t_eval = np.linspace(t, t + dt, npts)
        # Set inputs and external
        self.set_inputs(model, ext_and_inputs)

        pybamm.logger.info("Calling solver")
        timer.reset()
        solution = self._integrate(model, t_eval, ext_and_inputs)

        # Assign times
        solution.set_up_time = set_up_time
        solution.solve_time = timer.time()

        # Add model and inputs to solution
        solution.model = model
        solution.inputs = inputs

        # Identify the event that caused termination
        termination = self.get_termination_reason(solution, model.events)

        # Set self.t and self.y0 to their values at the final step
        self.model_step_times[model] = solution.t[-1]
        model.y0 = solution.y[:, -1]

        pybamm.logger.debug("Finish stepping {} ({})".format(model.name, termination))
        if set_up_time:
            pybamm.logger.debug(
                "Set-up time: {}, Step time: {}, Total time: {}".format(
                    timer.format(solution.set_up_time),
                    timer.format(solution.solve_time),
                    timer.format(solution.total_time),
                )
            )
        else:
            pybamm.logger.debug(
                "Step time: {}".format(timer.format(solution.solve_time))
            )
        if old_solution is None:
            return solution
        else:
            return old_solution + solution

    def get_termination_reason(self, solution, events):
        """
        Identify the cause for termination. In particular, if the solver terminated
        due to an event, (try to) pinpoint which event was responsible.
        Note that the current approach (evaluating all the events and then finding which
        one is smallest at the final timestep) is pretty crude, but is the easiest one
        that works for all the different solvers.

        Parameters
        ----------
        solution : :class:`pybamm.Solution`
            The solution object
        events : dict
            Dictionary of events
        """
        if solution.termination == "final time":
            return "the solver successfully reached the end of the integration interval"
        elif solution.termination == "event":
            # Get final event value
            final_event_values = {}
<<<<<<< HEAD
            for event in events:
                y_event = add_external(solution.y_event, self.y_pad, self.y_ext)
                final_event_values[event.name] = abs(
                    event.evaluate(solution.t_event, y_event)
=======
            for name, event in events.items():
                final_event_values[name] = abs(
                    event.evaluate(
                        solution.t_event,
                        solution.y_event,
                        {k: v[-1] for k, v in solution.inputs.items()},
                    )
>>>>>>> 93b3b254
                )
            termination_event = min(final_event_values, key=final_event_values.get)
            # Add the event to the solution object
            solution.termination = "event: {}".format(termination_event)
            return "the termination event '{}' occurred".format(termination_event)


class SolverCallable:
    "A class that will be called by the solver when integrating"

    def __init__(self, function, name, model):
        self._function = function
        if isinstance(function, casadi.Function):
            self.form = "casadi"
            self.inputs = casadi.DM()
        else:
            self.form = "python"
            self.inputs = {}
        self.name = name
        self.model = model

    def set_inputs(self, inputs):
        "Set inputs"
        if self.form == "python":
            self.inputs = inputs
        elif self.form == "casadi":
            self.inputs = casadi.vertcat(*[x for x in inputs.values()])

    def __call__(self, t, y):
        y = y[:, np.newaxis]
        if self.name in ["RHS", "algebraic", "residuals", "event"]:
            return self.function(t, y).flatten()
        else:
            return self.function(t, y)

    def function(self, t, y):
        if self.form == "casadi":
            if self.name in ["RHS", "algebraic", "residuals", "event"]:
                return self._function(t, y, self.inputs).full()
            else:
                # keep jacobians sparse
                return self._function(t, y, self.inputs)
        else:
            return self._function(t, y, self.inputs, known_evals={})[0]


class Residuals(SolverCallable):
    "Returns information about residuals at time t and state y"

    def __init__(self, function, name, model):
        super().__init__(function, name, model)
        self.mass_matrix = model.mass_matrix.entries

    def __call__(self, t, y, ydot):
        pybamm.logger.debug(
            "Evaluating residuals for {} at t={}".format(self.model.name, t)
        )
        states_eval = super().__call__(t, y)
        return states_eval - self.mass_matrix @ ydot<|MERGE_RESOLUTION|>--- conflicted
+++ resolved
@@ -216,16 +216,23 @@
         algebraic, algebraic_eval, jac_algebraic = process(
             model.concatenated_algebraic, "algebraic"
         )
-        events_eval = [
-            process(event, "event", use_jacobian=False)[1]
-            for event in model.events.values()
+        terminate_events_eval = [
+            process(event.expression, "event", use_jacobian=False)[1]
+                for event in model.events
+                    if events.type == pybamm.EventType.TERMINATION
+        ]
+        discontinuity_events_eval = [
+            process(event.expression, "event", use_jacobian=False)[1]
+                for event in model.events
+                    if events.type == pybamm.EventType.DISCONTINUITY
         ]
 
         # Add the solver attributes
         model.rhs_eval = rhs_eval
         model.algebraic_eval = algebraic_eval
         model.jac_algebraic_eval = jac_algebraic
-        model.events_eval = events_eval
+        model.terminate_events_eval = terminate_events_eval
+        model.discontinuity_events_eval = discontinuity_events_eval
 
         # Calculate consistent initial conditions for the algebraic equations
         if len(model.algebraic) > 0:
@@ -272,7 +279,9 @@
         model.rhs_eval.set_inputs(ext_and_inputs)
         model.algebraic_eval.set_inputs(ext_and_inputs)
         model.residuals_eval.set_inputs(ext_and_inputs)
-        for evnt in model.events_eval:
+        for evnt in model.terminate_events_eval:
+            evnt.set_inputs(ext_and_inputs)
+        for evnt in model.discontinuity_events_eval:
             evnt.set_inputs(ext_and_inputs)
         if model.jacobian_eval:
             model.jacobian_eval.set_inputs(ext_and_inputs)
@@ -560,21 +569,16 @@
         elif solution.termination == "event":
             # Get final event value
             final_event_values = {}
-<<<<<<< HEAD
+
             for event in events:
-                y_event = add_external(solution.y_event, self.y_pad, self.y_ext)
-                final_event_values[event.name] = abs(
-                    event.evaluate(solution.t_event, y_event)
-=======
-            for name, event in events.items():
-                final_event_values[name] = abs(
-                    event.evaluate(
-                        solution.t_event,
-                        solution.y_event,
-                        {k: v[-1] for k, v in solution.inputs.items()},
+                if event.type == pybamm.EventType.TERMINATION:
+                    final_event_values[event.name] = abs(
+                        event.expression.evaluate(
+                            solution.t_event,
+                            solution.y_event,
+                            {k: v[-1] for k, v in solution.inputs.items()},
+                        )
                     )
->>>>>>> 93b3b254
-                )
             termination_event = min(final_event_values, key=final_event_values.get)
             # Add the event to the solution object
             solution.termination = "event: {}".format(termination_event)
