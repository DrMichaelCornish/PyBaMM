#
# Solver class using Scipy's adaptive time stepper
#
import pybamm

import scipy.integrate as it
import numpy as np


class ScipySolver(pybamm.OdeSolver):
    """Solve a discretised model, using scipy.integrate.solve_ivp.

    Parameters
    ----------
    method : str, optional
        The method to use in solve_ivp (default is "BDF")
    rtol : float, optional
        The relative tolerance for the solver (default is 1e-6).
    atol : float, optional
        The absolute tolerance for the solver (default is 1e-6).
    """

<<<<<<< HEAD
    def __init__(self, method="BDF", tol=1e-8):
        super().__init__(method, tol)
        self.name = "Scipy"
=======
    def __init__(self, method="BDF", rtol=1e-6, atol=1e-6):
        super().__init__(method, rtol, atol)
>>>>>>> 79c9d349

    def integrate(
        self, derivs, y0, t_eval, events=None, mass_matrix=None, jacobian=None
    ):
        """
        Solve a model defined by dydt with initial conditions y0.

        Parameters
        ----------
        derivs : method
            A function that takes in t (size (1,)), y (size (n,))
            and returns the time-derivative dydt (size (n,))
        y0 : :class:`numpy.array`, size (n,)
            The initial conditions
        t_eval : :class:`numpy.array`, size (k,)
            The times at which to compute the solution
        events : method, optional
            A function that takes in t and y and returns conditions for the solver to
            stop
        mass_matrix : array_like, optional
            The (sparse) mass matrix for the chosen spatial method.
        jacobian : method, optional
            A function that takes in t and y and returns the Jacobian. If
            None, the solver will approximate the Jacobian.
        Returns
        -------
        object
            An object containing the times and values of the solution, as well as
            various diagnostic messages.

        """
        extra_options = {"rtol": self.rtol, "atol": self.atol}

        # check for user-supplied Jacobian
        implicit_methods = ["Radau", "BDF", "LSODA"]
        if np.any([self.method in implicit_methods]):
            if jacobian:
                extra_options.update({"jac": jacobian})

        # make events terminal so that the solver stops when they are reached
        if events:
            for event in events:
                event.terminal = True
            extra_options.update({"events": events})

        sol = it.solve_ivp(
            derivs,
            (t_eval[0], t_eval[-1]),
            y0,
            t_eval=t_eval,
            method=self.method,
            dense_output=True,
            **extra_options
        )

        if sol.success:
            # Set the reason for termination
            if sol.message == "A termination event occurred.":
                termination = "event"
                t_event = []
                for time in sol.t_events:
                    if time:
                        t_event = np.append(t_event, np.max(time))
                t_event = np.array([np.max(t_event)])
                y_event = sol.sol(t_event)
            elif sol.message.startswith("The solver successfully reached the end"):
                termination = "final time"
                t_event = None
                y_event = np.array(None)
            return pybamm.Solution(sol.t, sol.y, t_event, y_event, termination)
        else:
            raise pybamm.SolverError(sol.message)<|MERGE_RESOLUTION|>--- conflicted
+++ resolved
@@ -20,14 +20,9 @@
         The absolute tolerance for the solver (default is 1e-6).
     """
 
-<<<<<<< HEAD
-    def __init__(self, method="BDF", tol=1e-8):
-        super().__init__(method, tol)
-        self.name = "Scipy"
-=======
     def __init__(self, method="BDF", rtol=1e-6, atol=1e-6):
         super().__init__(method, rtol, atol)
->>>>>>> 79c9d349
+        self.name = "Scipy"
 
     def integrate(
         self, derivs, y0, t_eval, events=None, mass_matrix=None, jacobian=None
