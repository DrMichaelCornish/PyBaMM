--- conflicted
+++ resolved
@@ -285,13 +285,9 @@
                     """
                     Variable {} must be in the model.variables dictionary to be set
                     as an external variable
-<<<<<<< HEAD
-                    """.format(var)
-=======
                     """.format(
                         var
                     )
->>>>>>> 927ce97b
                 )
             name = list(model.variables.keys())[idx]
             if isinstance(var, pybamm.Variable):
@@ -303,13 +299,9 @@
                 for child in var.children:
                     dom = child.domain[0]
                     if len(self.spatial_methods[dom].mesh[dom]) > 1:
-<<<<<<< HEAD
-                        raise ValueError
-=======
                         raise NotImplementedError(
                             "Cannot create 2D external variable with concatenations"
                         )
->>>>>>> 927ce97b
                     end += self._get_variable_size(child)
                     # Keep a record of the parent
                     self.external_variables[(name, (var, start, end))] = child
@@ -707,11 +699,7 @@
             # Broadcast if the equation evaluates to a number(e.g. Scalar)
             if eqn.evaluates_to_number() and not isinstance(eqn_key, str):
                 eqn = pybamm.FullBroadcast(
-<<<<<<< HEAD
-                    eqn, eqn_key.domain, eqn_key.auxiliary_domains,
-=======
                     eqn, eqn_key.domain, eqn_key.auxiliary_domains
->>>>>>> 927ce97b
                 )
 
             # note we are sending in the key.id here so we don't have to
