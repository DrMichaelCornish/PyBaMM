#
# Lead-acid LOQS model
#
from __future__ import absolute_import, division
from __future__ import print_function, unicode_literals
import pybamm
<<<<<<< HEAD
import autograd.numpy as np
import os
=======

import numpy as np
>>>>>>> 3f367f42


class LOQS(pybamm.LeadAcidBaseModel):
    """Leading-Order Quasi-Static model for lead-acid.

    **Extends**: :class:`pybamm.LeadAcidBaseModel`

    """

    def __init__(self):
        super().__init__()

        whole_cell = ["negative electrode", "separator", "positive electrode"]
        # Variables
        c_e = pybamm.Variable("Concentration", domain=[])
        eps_n = pybamm.Variable("Negative electrode porosity", domain=[])
        eps_s = pybamm.Variable("Separator porosity", domain=[])
        eps_p = pybamm.Variable("Positive electrode porosity", domain=[])

        # Parameters
        sp = pybamm.standard_parameters
        spla = pybamm.standard_parameters_lead_acid
        # Current function
        i_cell = sp.current_with_time

        # ODEs
        j_n = i_cell / sp.l_n
        j_p = -i_cell / sp.l_p
        deps_n_dt = -spla.beta_surf_n * j_n
        deps_p_dt = -spla.beta_surf_p * j_p
        dc_e_dt = (
            1
            / (sp.l_n * eps_n + sp.l_s * eps_s + sp.l_p * eps_p)
            * (
                (sp.s_n - sp.s_p) * i_cell
                - c_e * (sp.l_n * deps_n_dt + sp.l_p * deps_p_dt)
            )
        )
        self.rhs = {c_e: dc_e_dt, eps_n: deps_n_dt, eps_s: 0, eps_p: deps_p_dt}
        # Initial conditions
        self.initial_conditions = {
            c_e: spla.c_e_init,
            eps_n: spla.eps_n_init,
            eps_s: spla.eps_s_init,
            eps_p: spla.eps_p_init,
        }
        # ODE model -> no boundary conditions
        self.boundary_conditions = {}

        # Variables
        j0_n = pybamm.interface.exchange_current_density(
            c_e, domain=["negative electrode"]
        )
        j0_p = pybamm.interface.exchange_current_density(
            c_e, domain=["positive electrode"]
        )
        Phi = -spla.U_n(c_e) - pybamm.Function(np.arcsinh, j_n / (2 * j0_n * sp.l_n))
        V = Phi + spla.U_p(c_e) - pybamm.Function(np.arcsinh, j_p / (2 * j0_p * sp.l_p))
        # Phis_n = pybamm.Scalar(0)
        # Phis_p = V
        # Concatenate variables
        # eps = pybamm.Concatenation(eps_n, eps_s, eps_p)
        # Phis = pybamm.Concatenation(Phis_n, pybamm.Scalar(0), Phis_p)
        # self.variables = {"c": c, "eps": eps, "Phi": Phi, "Phis": Phis, "V": V}
        self.variables = {
            "Electrolyte concentration": pybamm.Broadcast(c_e, whole_cell),
            "Porosity": pybamm.Concatenation(
                pybamm.Broadcast(eps_n, ["negative electrode"]),
                pybamm.Broadcast(eps_s, ["separator"]),
                pybamm.Broadcast(eps_p, ["positive electrode"]),
            ),
            "Negative electrode overpotential": pybamm.Broadcast(
                Phi, ["negative electrode"]
            ),
            "Positive electrode overpotential": pybamm.Broadcast(
                V, ["positive electrode"]
            ),
            "Electrolyte potential": pybamm.Broadcast(Phi, whole_cell),
            "Voltage": V,
        }

        # Terminate if concentration goes below zero
        self.events = [c_e]<|MERGE_RESOLUTION|>--- conflicted
+++ resolved
@@ -4,13 +4,8 @@
 from __future__ import absolute_import, division
 from __future__ import print_function, unicode_literals
 import pybamm
-<<<<<<< HEAD
-import autograd.numpy as np
-import os
-=======
 
 import numpy as np
->>>>>>> 3f367f42
 
 
 class LOQS(pybamm.LeadAcidBaseModel):
