from enum import Enum


class EventType(Enum):
    """
    Defines the type of event, see :class:`pybamm.Event`

    TERMINATION indicates an event that will terminate the solver, the expression should
    return 0 when the event is triggered

    DISCONTINUITY indicates an expected discontinuity in the solution, the expression
    should return the time that the discontinuity occurs. The solver will integrate up
    to the discontinuity and then restart just after the discontinuity.

    """

    TERMINATION = 0
    DISCONTINUITY = 1


class Event:
    """

    Defines an event for use within a pybamm model

    Attributes
    ----------

    name: str
        A string giving the name of the event
    event_type: :class:`pybamm.EventType`
        An enum defining the type of event
    expression: :class:`pybamm.Symbol`
        An expression that defines when the event occurs


    """

    def __init__(self, name, expression, event_type=EventType.TERMINATION):
        self._name = name
        self._expression = expression
        self._event_type = event_type

<<<<<<< HEAD
    def evaluate(self, t=None, y=None, y_dot=None, params=None, known_evals=None):
        """
        Acts as a drop-in replacement for :func:`pybamm.Symbol.evaluate`
        """
        return self._expression.evaluate(t, y, y_dot, params, known_evals)
=======
    def evaluate(self, t=None, y=None, y_dot=None, inputs=None, known_evals=None):
        """
        Acts as a drop-in replacement for :func:`pybamm.Symbol.evaluate`
        """
        return self._expression.evaluate(t, y, y_dot, inputs, known_evals)
>>>>>>> f47b4b86

    def __str__(self):
        return self._name

    @property
    def name(self):
        return self._name

    @property
    def expression(self):
        return self._expression

    @expression.setter
    def expression(self, value):
        self._expression = value

    @property
    def event_type(self):
        return self._event_type<|MERGE_RESOLUTION|>--- conflicted
+++ resolved
@@ -41,19 +41,11 @@
         self._expression = expression
         self._event_type = event_type
 
-<<<<<<< HEAD
-    def evaluate(self, t=None, y=None, y_dot=None, params=None, known_evals=None):
-        """
-        Acts as a drop-in replacement for :func:`pybamm.Symbol.evaluate`
-        """
-        return self._expression.evaluate(t, y, y_dot, params, known_evals)
-=======
     def evaluate(self, t=None, y=None, y_dot=None, inputs=None, known_evals=None):
         """
         Acts as a drop-in replacement for :func:`pybamm.Symbol.evaluate`
         """
         return self._expression.evaluate(t, y, y_dot, inputs, known_evals)
->>>>>>> f47b4b86
 
     def __str__(self):
         return self._name
