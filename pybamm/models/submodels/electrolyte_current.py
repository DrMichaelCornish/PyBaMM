#
# Equation classes for the electrolyte current
#
<<<<<<< HEAD
import autograd.numpy as np
=======
>>>>>>> 82dfcec6
import pybamm


class ElectrolyteCurrentBaseModel(pybamm.SubModel):
    """
    Base model for the potential and current in the electrolyte

    **Extends:** :class:`pybamm.SubModel`

    Parameters
    ----------
    set_of_parameters : parameter class
        The parameters to use for this submodel

    """

    def __init__(self, set_of_parameters):
        super().__init__(set_of_parameters)

    def unpack(self, variables, domain=None):
        """
        Unpack a dictionary of variables.

        Parameters
        ----------
        variables : dict
            Dictionary of variables to unpack
        domain : list of str
            Domain in which to unpack the variables
        """
        i_boundary_cc = variables["Current collector current density"]
        delta_phi_n = variables.get("Negative electrode surface potential difference")
        delta_phi_p = variables.get("Positive electrode surface potential difference")
        c_e = variables.get("Electrolyte concentration")
        if c_e is None or isinstance(c_e, pybamm.Variable):
            c_e_n, c_e_s, c_e_p = c_e, c_e, c_e
        else:
            c_e_n, c_e_s, c_e_p = c_e.orphans
        eps = variables.get("Porosity")
        eps = eps or self.set_of_parameters.epsilon
        eps_n, eps_s, eps_p = eps.orphans

        if domain == ["negative electrode"]:
            return i_boundary_cc, delta_phi_n, c_e_n, eps_n
        elif domain == ["positive electrode"]:
            return i_boundary_cc, delta_phi_p, c_e_p, eps_p
        else:
            return i_boundary_cc, (delta_phi_n, delta_phi_p), c_e, eps

    def get_explicit_leading_order(self, variables):
        """
        Provides explicit leading order solution to the electrolyte current conservation
        equation where the constitutive equation is taken to be of Stefan-Maxwell form.

        Parameters
        ----------
        variables : dict
            Dictionary of symbols to use in the model

        Returns
        -------
        dict
            Dictionary {string: :class:`pybamm.Symbol`} of relevant variables
        """
        # unpack variables
        ocp_n = variables["Negative electrode open circuit potential"]
        eta_r_n = variables["Negative electrode reaction overpotential"]
        i_boundary_cc = variables["Current collector current density"]

        # import parameters and spatial variables
        param = self.set_of_parameters
        l_n = param.l_n
        l_p = param.l_p
        x_n = pybamm.standard_spatial_vars.x_n
        x_p = pybamm.standard_spatial_vars.x_p

        # electrolye potential
        ocp_n_left = pybamm.boundary_value(ocp_n, "left")
        eta_r_n_left = pybamm.boundary_value(eta_r_n, "left")
        phi_e_const = -ocp_n_left - eta_r_n_left
        phi_e_n = pybamm.Broadcast(phi_e_const, ["negative electrode"])
        phi_e_s = pybamm.Broadcast(phi_e_const, ["separator"])
        phi_e_p = pybamm.Broadcast(phi_e_const, ["positive electrode"])
        phi_e = pybamm.Concatenation(phi_e_n, phi_e_s, phi_e_p)

        # electrolyte current
        i_e_n = pybamm.outer(i_boundary_cc, x_n / l_n)
        i_e_p = pybamm.outer(i_boundary_cc, (1 - x_p) / l_p)

        # electrolyte ohmic losses
        delta_phi_e_av = pybamm.Scalar(0)
        # concentration overpotential
        eta_c_av = pybamm.Scalar(0)
        # electrolyte overpotential
        eta_e_av = eta_c_av + delta_phi_e_av

        pot_variables = self.get_potential_variables(phi_e, eta_e_av)
        current_variables = self.get_current_variables((i_e_n, i_e_p), i_boundary_cc)
        additional_vars = self.get_split_electrolyte_overpotential(
            eta_c_av, delta_phi_e_av
        )

        return {**pot_variables, **current_variables, **additional_vars}

    def get_explicit_combined(self, variables, first_order="composite"):
        """
        Provides an explicit combined leading and first order solution to the
        electrolyte current conservation equation where the constitutive equation is
        taken to be of Stefan-Maxwell form. Note that the returned current density is
        only the leading order approximation.

        Parameters
        ----------
        variables : dict
            Dictionary of symbols to use in the model
        first_order : str
            Whether to take the linear correction to first-order, or the composite one.
            Default is "composite".

        Returns
        -------
        dict
            Dictionary {string: :class:`pybamm.Symbol`} of relevant variables
        """

        def first_order_function(c_e):
            if first_order == "composite":
                return pybamm.Function(np.log, c_e)
            elif first_order == "linear":
                return c_e

        # unpack variables
        i_boundary_cc, _, c_e, epsilon = self.unpack(variables)
        ocp_n = variables["Negative electrode open circuit potential"]
        eta_r_n = variables["Negative electrode reaction overpotential"]
        phi_s_n = variables["Negative electrode potential"]
        # Get average electrolyte concentration if it exists, otherwise set to 1
        c_e_0 = variables.get("Average electrolyte concentration", pybamm.Scalar(1))

        # import parameters and spatial variables
        param = self.set_of_parameters
        l_n = param.l_n
        l_p = param.l_p
        x_n = pybamm.standard_spatial_vars.x_n
        x_s = pybamm.standard_spatial_vars.x_s
        x_p = pybamm.standard_spatial_vars.x_p

        # extract c_e components
        c_e_n, c_e_s, c_e_p = c_e.orphans

        # if porosity is not provided, use the input parameter
        if c_e_0 is None:
            c_e_0 = pybamm.Scalar(1)
        eps_n, eps_s, eps_p = [e.orphans[0] for e in epsilon.orphans]

        # bulk conductivities (leading order)
        kappa_n = param.kappa_e(c_e_0) * eps_n ** param.b
        kappa_s = param.kappa_e(c_e_0) * eps_s ** param.b
        kappa_p = param.kappa_e(c_e_0) * eps_p ** param.b
        chi_0 = param.chi(c_e_0)

        # get electrode averaged values
        ocp_n_av = pybamm.average(ocp_n)
        eta_r_n_av = pybamm.average(eta_r_n)
        phi_s_n_av = pybamm.average(phi_s_n)

        # electrolyte current (leading-order approximation)
        i_e_n = pybamm.outer(i_boundary_cc, x_n / l_n)
        i_e_p = pybamm.outer(i_boundary_cc, (1 - x_p) / l_p)

        # electrolyte potential (combined leading and first order)
        phi_e_const = (
<<<<<<< HEAD
            (-ocp_n_av - eta_r_n_av + phi_s_n_av)
            - chi_0 * pybamm.average(first_order_function(c_e_n / c_e_0))
            - (
                (i_boundary_cc * param.C_e * l_n / param.gamma_e)
                * (1 / (3 * kappa_n) - 1 / kappa_s)
            )
=======
            -ocp_n_av
            - eta_r_n_av
            + phi_s_n_av
            - 2 * (1 - param.t_plus) * pybamm.average(pybamm.log(c_e_n / c_e_0))
            - i_boundary_cc
            * param.C_e
            * l_n
            / param.gamma_e
            * (1 / (3 * kappa_n) - 1 / kappa_s)
>>>>>>> 82dfcec6
        )

        phi_e_n = (
            phi_e_const
<<<<<<< HEAD
            + chi_0 * first_order_function(c_e_n / c_e_0)
=======
            + 2 * (1 - param.t_plus) * pybamm.log(c_e_n / c_e_0)
>>>>>>> 82dfcec6
            - (i_boundary_cc * param.C_e / param.gamma_e)
            * ((x_n ** 2 - l_n ** 2) / (2 * kappa_n * l_n) + l_n / kappa_s)
        )

        phi_e_s = (
            phi_e_const
<<<<<<< HEAD
            + chi_0 * first_order_function(c_e_s / c_e_0)
=======
            + 2 * (1 - param.t_plus) * pybamm.log(c_e_s / c_e_0)
>>>>>>> 82dfcec6
            - (i_boundary_cc * param.C_e / param.gamma_e) * (x_s / kappa_s)
        )

        phi_e_p = (
            phi_e_const
<<<<<<< HEAD
            + chi_0 * first_order_function(c_e_p / c_e_0)
=======
            + 2 * (1 - param.t_plus) * pybamm.log(c_e_p / c_e_0)
>>>>>>> 82dfcec6
            - (i_boundary_cc * param.C_e / param.gamma_e)
            * (
                (x_p * (2 - x_p) + l_p ** 2 - 1) / (2 * kappa_p * l_p)
                + (1 - l_p) / kappa_s
            )
        )
        phi_e = pybamm.Concatenation(phi_e_n, phi_e_s, phi_e_p)

        "Ohmic losses and overpotentials"
        # average electrolyte ohmic losses
        delta_phi_e_av = -(param.C_e * i_boundary_cc / param.gamma_e) * (
            param.l_n / (3 * kappa_n)
            + param.l_s / (kappa_s)
            + param.l_p / (3 * kappa_p)
        )

        # concentration overpotential (combined leading and first order)
<<<<<<< HEAD
        eta_c_av = chi_0 * (
            pybamm.average(first_order_function(c_e_p / c_e_0))
            - pybamm.average(first_order_function(c_e_n / c_e_0))
=======
        eta_c_av = (
            2
            * (1 - param.t_plus)
            * (
                pybamm.average(pybamm.log(c_e_p / c_e_0))
                - pybamm.average(pybamm.log(c_e_n / c_e_0))
            )
>>>>>>> 82dfcec6
        )

        # electrolyte overpotential
        eta_e_av = eta_c_av + delta_phi_e_av

        # get variables
        pot_variables = self.get_potential_variables(phi_e, eta_e_av)
        current_variables = self.get_current_variables((i_e_n, i_e_p), i_boundary_cc)
        additional_vars = self.get_split_electrolyte_overpotential(
            eta_c_av, delta_phi_e_av
        )

        return {**pot_variables, **current_variables, **additional_vars}

    def get_potential_variables(self, phi_e, eta_e_av):
        """
        Calculate dimensionless and dimensional variables for the electrolyte current
        submodel

        Parameters
        ----------
        phi_e :class:`pybamm.Concatenation`
            The electrolyte potential
        delta_phi_e_av: :class:`pybamm.Symbol`
            Average Ohmic losses in the electrolyte
        eta_e_av: :class:`Pybamm.Symbol`
            Average electrolyte overpotential

        Returns
        -------
        dict
            Dictionary {string: :class:`pybamm.Symbol`} of relevant variables
        """
        param = self.set_of_parameters
        pot_scale = param.potential_scale

        phi_e_n, phi_e_s, phi_e_p = phi_e.orphans

        # Set dimensionless and dimensional variables
        return {
            "Negative electrolyte potential": phi_e_n,
            "Separator electrolyte potential": phi_e_s,
            "Positive electrolyte potential": phi_e_p,
            "Electrolyte potential": phi_e,
            "Average electrolyte overpotential": eta_e_av,
            "Negative electrolyte potential [V]": -param.U_n_ref + pot_scale * phi_e_n,
            "Separator electrolyte potential [V]": -param.U_n_ref + pot_scale * phi_e_s,
            "Positive electrolyte potential [V]": -param.U_n_ref + pot_scale * phi_e_p,
            "Electrolyte potential [V]": -param.U_n_ref + pot_scale * phi_e,
            "Average electrolyte overpotential [V]": pot_scale * eta_e_av,
        }

    def get_current_variables(self, i_e, i_boundary_cc=None):
        """
        Calculate dimensionless and dimensional current variables.

        Parameters
        ----------
        i_e :class:`pybamm.Symbol`
            The electrolyte current density

        Returns
        -------
        dict
            Dictionary {string: :class:`pybamm.Symbol`} of relevant variables
        """
        i_typ = self.set_of_parameters.i_typ
        if isinstance(i_e, tuple):
            i_e_n, i_e_p = i_e
            i_e_s = pybamm.Broadcast(i_boundary_cc, "separator")
            i_e = pybamm.Concatenation(i_e_n, i_e_s, i_e_p)

        return {
            "Electrolyte current density": i_e,
            "Electrolyte current density [A.m-2]": i_typ * i_e,
        }

    def get_split_electrolyte_overpotential(self, eta_c_av, delta_phi_e_av):
        param = self.set_of_parameters
        pot_scale = param.potential_scale

        return {
            "Average concentration overpotential": eta_c_av,
            "Average electrolyte ohmic losses": delta_phi_e_av,
            "Average concentration overpotential [V]": pot_scale * eta_c_av,
            "Average electrolyte ohmic losses [V]": pot_scale * delta_phi_e_av,
        }


class MacInnesStefanMaxwell(ElectrolyteCurrentBaseModel):
    """MacInnes equation for the current in the electrolyte, derived from the
    Stefan-Maxwell equations.

    **Extends:** :class:`ElectrolyteCurrentBaseModel`

    Parameters
    ----------
    set_of_parameters : parameter class
        The parameters to use for this submodel
    """

    def __init__(self, set_of_parameters):
        super().__init__(set_of_parameters)

    def set_algebraic_system(self, variables, reactions):
        """
        PDE system for current in the electrolyte, derived from the Stefan-Maxwell
        equations.

        Parameters
        ----------
        variables : dict
            Dictionary of symbols to use in the model
        reactions : dict
            Dictionary of reaction variables
        """
        # Load parameters
        param = self.set_of_parameters

        # Unpack variables
        phi_e = variables["Electrolyte potential"]
        c_e = variables["Electrolyte concentration"]
        try:
            epsilon = variables["Porosity"]
        except KeyError:
            epsilon = param.epsilon

        # Unpack variables
        j_n = reactions["main"]["neg"]["aj"]
        j_p = reactions["main"]["pos"]["aj"]
        j = pybamm.Concatenation(j_n, pybamm.Broadcast(0, ["separator"]), j_p)

        # functions
        i_e = (
            param.kappa_e(c_e) * (epsilon ** param.b) * param.gamma_e / param.C_e
        ) * (param.chi(c_e) * pybamm.grad(c_e) / c_e - pybamm.grad(phi_e))

        # Equations (algebraic only)
        self.algebraic = {phi_e: pybamm.div(i_e) - j}
        self.boundary_conditions = {
            phi_e: {"left": (0, "Neumann"), "right": (0, "Neumann")}
        }
        self.initial_conditions = {phi_e: -param.U_n(param.c_n_init)}
        # no differential equations
        self.rhs = {}

        # Variables
        # average electrolyte overpotential (ohmic + concentration overpotential)
        phi_e_n, phi_e_s, phi_e_p = phi_e.orphans
        phi_e_n_av = pybamm.average(phi_e_n)
        phi_e_p_av = pybamm.average(phi_e_p)
        eta_e_av = phi_e_p_av - phi_e_n_av

        self.variables.update(self.get_potential_variables(phi_e, eta_e_av))
        self.variables.update(self.get_current_variables(i_e))

    @property
    def default_solver(self):
        """
        Create and return the default solver for this model
        """
        return pybamm.ScikitsDaeSolver()


class MacInnesCapacitance(ElectrolyteCurrentBaseModel):
    """MacInnes equation for the current in the electrolyte, derived from the
    Stefan-Maxwell equations, with capacitance effects included. The MacInnes equation
    is rearranged to account for both solid and electrolyte potentials

    **Extends:** :class:`ElectrolyteCurrentBaseModel`

    Parameters
    ----------
    set_of_parameters : parameter class
        The parameters to use for this submodel
    capacitance_options : str
        The type of equation to set for capacitance. Can be "differential" (default) or
        "algebraic"
    """

    def __init__(self, set_of_parameters, capacitance_options="differential"):
        super().__init__(set_of_parameters)
        self._capacitance_options = capacitance_options

    @property
    def capacitance_options(self):
        return self._capacitance_options

    @property
    def default_solver(self):
        """
        Create and return the default solver for this model
        """
        # Different solver depending on whether we solve ODEs or DAEs
        if self._capacitance_options == "differential":
            default_solver = pybamm.ScikitsOdeSolver()
        else:
            default_solver = pybamm.ScikitsDaeSolver()

        return default_solver

    def set_full_system(self, variables, reactions, domain):
        """
        PDE system for current in the electrolyte, derived from the Stefan-Maxwell
        equations. If capacitance_options is `differential`, this adds equations to
        `rhs`. Otherwise, this adds equations to `algebraic`

        Parameters
        ----------
        variables : dict
            Dictionary of symbols to use in the model
        reactions : dict
            Dictionary of reaction variables
        domain : list of str
            Domain in which to set the system
        """
        param = self.set_of_parameters
        _, delta_phi, c_e, eps = self.unpack(variables, domain)

        if domain == ["negative electrode"]:
            j = reactions["main"]["neg"]["aj"]
            self.initial_conditions[delta_phi] = param.U_n(param.c_n_init)
            C_dl = param.C_dl_n
            Domain = "Negative"
        elif domain == ["positive electrode"]:
            j = reactions["main"]["pos"]["aj"]
            self.initial_conditions[delta_phi] = param.U_p(param.c_p_init)
            C_dl = param.C_dl_p
            Domain = "Positive"
        else:
            raise pybamm.DomainError("domain '{}' not recognised".format(domain))
        conductivity = param.kappa_e(c_e) * (eps ** param.b) / param.C_e / param.gamma_e
        i_e = conductivity * (
            (param.chi(c_e) / c_e) * pybamm.grad(c_e) + pybamm.grad(delta_phi)
        )
        if self.capacitance_options == "differential":
            self.rhs[delta_phi] = 1 / C_dl * (pybamm.div(i_e) - j)
        elif self.capacitance_options == "algebraic":
            self.algebraic[delta_phi] = pybamm.div(i_e) - j

        # Set boundary conditons and variables
        self.set_boundary_conditions(variables, conductivity, domain)
        self.variables.update(variables)
        self.variables[Domain + " electrolyte current density"] = i_e

    def set_boundary_conditions(self, variables, conductivity, domain):
        """
        Set boundary conditions for the full model.

        Parameters
        ----------
        variables : dict
            Dictionary of symbols to use in the model
        conductivity : :class:`pybamm.Symbol`
            Effective electrolyte conductivity
        domain : list of str
            Domain in which to set the system
        """
        param = self.set_of_parameters
        i_boundary_cc, delta_phi, c_e, _ = self.unpack(variables, domain)

        flux_bc_side = {"negative": "right", "positive": "left"}[domain[0][:8]]
        other_side = {"left": "right", "right": "left"}[flux_bc_side]

        c_e_flux = pybamm.BoundaryFlux(c_e, flux_bc_side)
        flux_bc = (
            i_boundary_cc / pybamm.BoundaryValue(conductivity, flux_bc_side)
        ) - pybamm.BoundaryValue(param.chi(c_e) / c_e, flux_bc_side) * c_e_flux
        self.boundary_conditions[delta_phi] = {
            flux_bc_side: (flux_bc, "Neumann"),
            other_side: (pybamm.Scalar(0), "Neumann"),
        }
        self.boundary_conditions[c_e] = {
            flux_bc_side: (c_e_flux, "Neumann"),
            other_side: (pybamm.Scalar(0), "Neumann"),
        }

    def set_leading_order_system(self, variables, reactions, domain):
        """
        ODE system for leading-order current in the electrolyte, derived from the
        Stefan-Maxwell equations. If capacitance_options is `differential`, this adds
        equations to `rhs`. Otherwise, this adds equations to `algebraic`.

        Parameters
        ----------
        variables : dict
            Dictionary of symbols to use in the model
        reactions : dict
            Dictionary of reaction variables
        domain : list of str
            Domain in which to set the system
        """
        param = self.set_of_parameters
        (i_boundary_cc, delta_phi, *rest) = self.unpack(variables, domain)

        if domain == ["negative electrode"]:
            j_average = i_boundary_cc / param.l_n
            j = reactions["main"]["neg"]["aj"]
            self.initial_conditions[delta_phi] = param.U_n(param.c_n_init)
            C_dl = param.C_dl_n
        elif domain == ["positive electrode"]:
            j_average = -i_boundary_cc / param.l_p
            j = reactions["main"]["pos"]["aj"]
            self.initial_conditions[delta_phi] = param.U_p(param.c_p_init)
            C_dl = param.C_dl_p
        else:
            raise pybamm.DomainError("domain '{}' not recognised".format(domain))

        if self.capacitance_options == "differential":
            self.rhs[delta_phi] = 1 / C_dl * (j_average - j)
        elif self.capacitance_options == "algebraic":
            self.algebraic[delta_phi] = j_average - j

    def set_post_processed(self):
        """
        Calculate dimensionless and dimensional variables for the capacitance submodel

        Parameters
        ----------
        variables : dict
            Dictionary of symbols to use in the model
        """
        # import parameters and spatial variables
        param = self.set_of_parameters
        x_n = pybamm.standard_spatial_vars.x_n
        x_s = pybamm.standard_spatial_vars.x_s
        x_p = pybamm.standard_spatial_vars.x_p

        # Unpack variables
        i_boundary_cc, (delta_phi_n, delta_phi_p), c_e, eps = self.unpack(
            self.variables
        )
        c_e_n, c_e_s, c_e_p = c_e.orphans
        eps_n, eps_s, eps_p = eps.orphans

        # Unpack and combine currents
        i_e_n = self.variables["Negative electrolyte current density"]
        i_e_s = pybamm.Broadcast(i_boundary_cc, ["separator"])
        i_e_p = self.variables["Positive electrolyte current density"]
        i_e = pybamm.Concatenation(i_e_n, i_e_s, i_e_p)
        i_s_n = i_boundary_cc - i_e_n
        i_s_p = i_boundary_cc - i_e_p

        # Negative electrode potential
        solid_conductivity_n = param.sigma_n * (1 - eps_n) ** param.b
        phi_s_n = -pybamm.IndefiniteIntegral(i_s_n / solid_conductivity_n, x_n)
        # Separator electrolyte potential
        phi_e_n = phi_s_n - delta_phi_n
        chi_s = param.chi(c_e_s)
        kappa_s_eff = param.kappa_e(c_e_s) * (eps_s ** param.b)
        phi_e_s = pybamm.boundary_value(phi_e_n, "right") + pybamm.IndefiniteIntegral(
            chi_s / c_e_s * pybamm.grad(c_e_s)
            - param.C_e * i_boundary_cc / kappa_s_eff,
            x_s,
        )
        # Positive electrode potential
        solid_conductivity_p = param.sigma_p * (1 - eps_p) ** param.b
        phi_s_p = (
            -pybamm.IndefiniteIntegral(i_s_p / solid_conductivity_p, x_p)
            + pybamm.boundary_value(phi_e_s, "right")
            + pybamm.boundary_value(delta_phi_p, "left")
        )
        phi_e_p = phi_s_p - delta_phi_p

        # Concatenate
        phi_e = pybamm.Concatenation(phi_e_n, phi_e_s, phi_e_p)

        # average elecrolyte overpotential (ohmic + concentration overpotential)
        phi_e_n_av = pybamm.average(phi_e_n)
        phi_e_p_av = pybamm.average(phi_e_p)
        eta_e_av = phi_e_p_av - phi_e_n_av

        # Update variables
        self.variables.update(self.get_potential_variables(phi_e, eta_e_av))
        self.variables.update(self.get_current_variables(i_e))
        electrode_current_model = pybamm.electrode.Ohm(param)
        pot_vars = electrode_current_model.get_potential_variables(phi_s_n, phi_s_p)
        curr_vars = electrode_current_model.get_current_variables(i_s_n, i_s_p)
        self.variables.update({**pot_vars, **curr_vars})

        # Update boundary conditions (for indefinite integral)
        self.boundary_conditions[c_e_s] = {
            "left": (pybamm.BoundaryFlux(c_e_s, "left"), "Neumann"),
            "right": (pybamm.BoundaryFlux(c_e_s, "right"), "Neumann"),
        }<|MERGE_RESOLUTION|>--- conflicted
+++ resolved
@@ -1,10 +1,6 @@
 #
 # Equation classes for the electrolyte current
 #
-<<<<<<< HEAD
-import autograd.numpy as np
-=======
->>>>>>> 82dfcec6
 import pybamm
 
 
@@ -132,7 +128,7 @@
 
         def first_order_function(c_e):
             if first_order == "composite":
-                return pybamm.Function(np.log, c_e)
+                return pybamm.log(c_e)
             elif first_order == "linear":
                 return c_e
 
@@ -177,54 +173,30 @@
 
         # electrolyte potential (combined leading and first order)
         phi_e_const = (
-<<<<<<< HEAD
             (-ocp_n_av - eta_r_n_av + phi_s_n_av)
             - chi_0 * pybamm.average(first_order_function(c_e_n / c_e_0))
             - (
                 (i_boundary_cc * param.C_e * l_n / param.gamma_e)
                 * (1 / (3 * kappa_n) - 1 / kappa_s)
             )
-=======
-            -ocp_n_av
-            - eta_r_n_av
-            + phi_s_n_av
-            - 2 * (1 - param.t_plus) * pybamm.average(pybamm.log(c_e_n / c_e_0))
-            - i_boundary_cc
-            * param.C_e
-            * l_n
-            / param.gamma_e
-            * (1 / (3 * kappa_n) - 1 / kappa_s)
->>>>>>> 82dfcec6
         )
 
         phi_e_n = (
             phi_e_const
-<<<<<<< HEAD
             + chi_0 * first_order_function(c_e_n / c_e_0)
-=======
-            + 2 * (1 - param.t_plus) * pybamm.log(c_e_n / c_e_0)
->>>>>>> 82dfcec6
             - (i_boundary_cc * param.C_e / param.gamma_e)
             * ((x_n ** 2 - l_n ** 2) / (2 * kappa_n * l_n) + l_n / kappa_s)
         )
 
         phi_e_s = (
             phi_e_const
-<<<<<<< HEAD
             + chi_0 * first_order_function(c_e_s / c_e_0)
-=======
-            + 2 * (1 - param.t_plus) * pybamm.log(c_e_s / c_e_0)
->>>>>>> 82dfcec6
             - (i_boundary_cc * param.C_e / param.gamma_e) * (x_s / kappa_s)
         )
 
         phi_e_p = (
             phi_e_const
-<<<<<<< HEAD
             + chi_0 * first_order_function(c_e_p / c_e_0)
-=======
-            + 2 * (1 - param.t_plus) * pybamm.log(c_e_p / c_e_0)
->>>>>>> 82dfcec6
             - (i_boundary_cc * param.C_e / param.gamma_e)
             * (
                 (x_p * (2 - x_p) + l_p ** 2 - 1) / (2 * kappa_p * l_p)
@@ -242,19 +214,9 @@
         )
 
         # concentration overpotential (combined leading and first order)
-<<<<<<< HEAD
         eta_c_av = chi_0 * (
             pybamm.average(first_order_function(c_e_p / c_e_0))
             - pybamm.average(first_order_function(c_e_n / c_e_0))
-=======
-        eta_c_av = (
-            2
-            * (1 - param.t_plus)
-            * (
-                pybamm.average(pybamm.log(c_e_p / c_e_0))
-                - pybamm.average(pybamm.log(c_e_n / c_e_0))
-            )
->>>>>>> 82dfcec6
         )
 
         # electrolyte overpotential
