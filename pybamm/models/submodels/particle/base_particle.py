--- conflicted
+++ resolved
@@ -33,14 +33,9 @@
             active_volume = geo_param.a_n_dim * geo_param.R_n / 3
         elif self.domain == "Positive":
             c_scale = self.param.c_p_max
-<<<<<<< HEAD
-        # c_s_r_av = pybamm.r_average(pybamm.x_average(c_s))
-        c_s_r_av = pybamm.r_average(c_s_xav)
-=======
             active_volume = geo_param.a_p_dim * geo_param.R_p / 3
         c_s_r_av = pybamm.r_average(c_s_xav)
         c_s_r_av_vol = active_volume * c_s_r_av
->>>>>>> 2f76a8bb
         variables = {
             self.domain + " particle concentration": c_s,
             self.domain + " particle concentration [mol.m-3]": c_s * c_scale,
@@ -48,10 +43,6 @@
             "X-averaged "
             + self.domain.lower()
             + " particle concentration [mol.m-3]": c_s_xav * c_scale,
-            "RX-averaged " + self.domain.lower() + " particle concentration": c_s_r_av,
-            "RX-averaged "
-            + self.domain.lower()
-            + " particle concentration [mol.m-3]": c_s_r_av * c_scale,
             self.domain + " particle surface concentration": c_s_surf,
             self.domain
             + " particle surface concentration [mol.m-3]": c_scale * c_s_surf,
