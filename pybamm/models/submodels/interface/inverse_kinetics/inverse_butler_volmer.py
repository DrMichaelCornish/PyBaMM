--- conflicted
+++ resolved
@@ -28,15 +28,5 @@
     def __init__(self, param, domain):
         super().__init__(param, domain)
 
-<<<<<<< HEAD
-    def _get_inverse_kinetics(self, j, j0, ne):
-        return (2 / ne) * pybamm.Function(np.arcsinh, j / (2 * j0))
-=======
     def _get_overpotential(self, j, j0, ne):
-        return (2 / ne) * pybamm.Function(np.arcsinh, j / (2 * j0))
-
-
-class InverseFirstOrderButlerVolmer(BaseInverseFirstOrderKinetics, ButlerVolmer):
-    def __init__(self, param, domain):
-        super().__init__(param, domain)
->>>>>>> fa8e059b
+        return (2 / ne) * pybamm.Function(np.arcsinh, j / (2 * j0))