--- conflicted
+++ resolved
@@ -14,33 +14,33 @@
             "Rest for 5 minutes",
         )
     ]
-    # * 2
-    # + [
-    #     (
-    #         "Charge at 1 C until 4.2 V",
-    #         "Hold at 4.2 V until C/20",
-    #         "Rest for 30 minutes",
-    #         "Discharge at C/3 until 2.8 V",
-    #     ),
-    #     (
-    #         "Charge at 1 C until 4.2 V",
-    #         "Hold at 4.2 V until C/20",
-    #         "Rest for 30 minutes",
-    #         "Discharge at 1 C until 2.8 V",
-    #     ),
-    #     (
-    #         "Charge at 1 C until 4.2 V",
-    #         "Hold at 4.2 V until C/20",
-    #         "Rest for 30 minutes",
-    #         "Discharge at 2 C until 2.8 V",
-    #     ),
-    #     (
-    #         "Charge at 1 C until 4.2 V",
-    #         "Hold at 4.2 V until C/20",
-    #         "Rest for 30 minutes",
-    #         "Discharge at 3 C until 2.8 V",
-    #     ),
-    # ]
+    * 2
+    + [
+        (
+            "Charge at 1 C until 4.2 V",
+            "Hold at 4.2 V until C/20",
+            "Rest for 30 minutes",
+            "Discharge at C/3 until 2.8 V",
+        ),
+        (
+            "Charge at 1 C until 4.2 V",
+            "Hold at 4.2 V until C/20",
+            "Rest for 30 minutes",
+            "Discharge at 1 C until 2.8 V",
+        ),
+        (
+            "Charge at 1 C until 4.2 V",
+            "Hold at 4.2 V until C/20",
+            "Rest for 30 minutes",
+            "Discharge at 2 C until 2.8 V",
+        ),
+        (
+            "Charge at 1 C until 4.2 V",
+            "Hold at 4.2 V until C/20",
+            "Rest for 30 minutes",
+            "Discharge at 3 C until 2.8 V",
+        ),
+    ]
 )
 sim = pb.Simulation(model, experiment=experiment, parameter_values=param)
 sim.solve(solver=pb.CasadiSolver(mode="safe", dt_max=120))
@@ -57,14 +57,10 @@
         "X-averaged negative electrode porosity",
         "Negative electrode SEI interfacial current density [A.m-2]",
         "X-averaged total negative electrode SEI thickness [m]",
-<<<<<<< HEAD
         [
             "Total lithium lost [mol]",
             "Loss of lithium to negative electrode SEI [mol]",
             # "Loss of lithium to positive electrode SEI [mol]",
         ],
-=======
-        "Loss of lithium to negative electrode SEI [mol]",
->>>>>>> daa51d7e
     ]
 )